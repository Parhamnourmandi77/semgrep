import pytest
from tests.fixtures import RunSemgrep


@pytest.mark.kinda_slow
@pytest.mark.parametrize("dryrun", [True, False], ids=["dryrun", "not-dryrun"])
@pytest.mark.parametrize(
    "rule,target",
    [
        ("rules/autofix/autofix.yaml", "autofix/autofix.py"),
        ("rules/autofix/overlapping-collision.yaml", "autofix/collision.py"),
        (
            "rules/autofix/python-assert-statement.yaml",
            "autofix/python-assert-statement.py",
        ),
        ("rules/autofix/python-ranges.yaml", "autofix/python-ranges.py"),
        (
            "rules/autofix/yaml-excessive-mapping-capture.yaml",
            "autofix/yaml-excessive-mapping-capture.yaml",
        ),
        ("rules/autofix/three-autofixes.yaml", "autofix/three-autofixes.py"),
        ("rules/autofix/java-string-wrap.yaml", "autofix/java-string-wrap.java"),
        ("rules/autofix/exact-collision.yaml", "autofix/collision.py"),
        ("rules/autofix/ocaml_paren_expr.yaml", "autofix/ocaml_paren_expr.ml"),
        ("rules/autofix/python-delete-import.yaml", "autofix/python-delete-import.py"),
        ("rules/autofix/two-autofixes.yaml", "autofix/two-autofixes.txt"),
        ("rules/autofix/csv-writer.yaml", "autofix/csv-writer.py"),
        ("rules/autofix/defaulthttpclient.yaml", "autofix/defaulthttpclient.java"),
<<<<<<< HEAD
        ("rules/autofix/flask-use-jsonify.yaml", "autofix/flask-use-jsonify.py"),
=======
>>>>>>> 41875482
        ("rules/autofix/requests-use-timeout.yaml", "autofix/requests-use-timeout.py"),
        (
            "rules/autofix/django-none-password-default.yaml",
            "autofix/django-none-password-default.py",
        ),
<<<<<<< HEAD
=======
        ("rules/autofix/flask-use-jsonify.yaml", "autofix/flask-use-jsonify.py"),
        ("rules/autofix/imported-entity.yaml", "autofix/imported-entity.py"),
        (
            "rules/autofix/terraform-ec2-instance-metadata-options.yaml",
            "autofix/terraform-ec2-instance-metadata-options.hcl",
        ),
>>>>>>> 41875482
    ],
)
def test_autofix(
    run_semgrep_on_copied_files: RunSemgrep, tmp_path, snapshot, rule, target, dryrun
):
    # Use run_semgrep_on_copied_files to prevent alteration of the source-controlled test directory
    semgrep_result = run_semgrep_on_copied_files(
        rule,
        target_name=target,
        options=["--autofix", *(["--dryrun"] if dryrun else [])],
    )
    snapshot.assert_match(
        semgrep_result.stdout,
        "results.json",
    )

    # Now make sure the files are actually updated
    with open(tmp_path / "targets" / target) as fd:
        result = fd.read()
    snapshot.assert_match(
        result,
        (f"{target}-dryrun" if dryrun else f"{target}-fixed"),
<<<<<<< HEAD
    )


@pytest.mark.osemfail
@pytest.mark.kinda_slow
@pytest.mark.parametrize("dryrun", [True, False], ids=["dryrun", "not-dryrun"])
@pytest.mark.parametrize(
    "rule,target",
    [
        ("rules/autofix/imported-entity.yaml", "autofix/imported-entity.py"),
        (
            "rules/autofix/terraform-ec2-instance-metadata-options.yaml",
            "autofix/terraform-ec2-instance-metadata-options.hcl",
        ),
    ],
)
@pytest.mark.kinda_slow
def test_autofix_osemfail(
    run_semgrep_on_copied_files: RunSemgrep, tmp_path, snapshot, rule, target, dryrun
):
    test_autofix(run_semgrep_on_copied_files, tmp_path, snapshot, rule, target, dryrun)
=======
    )
>>>>>>> 41875482
<|MERGE_RESOLUTION|>--- conflicted
+++ resolved
@@ -26,24 +26,17 @@
         ("rules/autofix/two-autofixes.yaml", "autofix/two-autofixes.txt"),
         ("rules/autofix/csv-writer.yaml", "autofix/csv-writer.py"),
         ("rules/autofix/defaulthttpclient.yaml", "autofix/defaulthttpclient.java"),
-<<<<<<< HEAD
         ("rules/autofix/flask-use-jsonify.yaml", "autofix/flask-use-jsonify.py"),
-=======
->>>>>>> 41875482
         ("rules/autofix/requests-use-timeout.yaml", "autofix/requests-use-timeout.py"),
         (
             "rules/autofix/django-none-password-default.yaml",
             "autofix/django-none-password-default.py",
         ),
-<<<<<<< HEAD
-=======
-        ("rules/autofix/flask-use-jsonify.yaml", "autofix/flask-use-jsonify.py"),
         ("rules/autofix/imported-entity.yaml", "autofix/imported-entity.py"),
         (
             "rules/autofix/terraform-ec2-instance-metadata-options.yaml",
             "autofix/terraform-ec2-instance-metadata-options.hcl",
         ),
->>>>>>> 41875482
     ],
 )
 def test_autofix(
@@ -66,28 +59,4 @@
     snapshot.assert_match(
         result,
         (f"{target}-dryrun" if dryrun else f"{target}-fixed"),
-<<<<<<< HEAD
-    )
-
-
-@pytest.mark.osemfail
-@pytest.mark.kinda_slow
-@pytest.mark.parametrize("dryrun", [True, False], ids=["dryrun", "not-dryrun"])
-@pytest.mark.parametrize(
-    "rule,target",
-    [
-        ("rules/autofix/imported-entity.yaml", "autofix/imported-entity.py"),
-        (
-            "rules/autofix/terraform-ec2-instance-metadata-options.yaml",
-            "autofix/terraform-ec2-instance-metadata-options.hcl",
-        ),
-    ],
-)
-@pytest.mark.kinda_slow
-def test_autofix_osemfail(
-    run_semgrep_on_copied_files: RunSemgrep, tmp_path, snapshot, rule, target, dryrun
-):
-    test_autofix(run_semgrep_on_copied_files, tmp_path, snapshot, rule, target, dryrun)
-=======
-    )
->>>>>>> 41875482
+    )