--- conflicted
+++ resolved
@@ -18,11 +18,6 @@
 logger = getLogger(__name__)
 
 
-<<<<<<< HEAD
-@click.group(
-    cls=DefaultGroup, default_command="scan", name="semgrep", epilog=DEFAULT_EPILOGUE
-)
-=======
 def maybe_set_git_safe_directories() -> None:
     """
     Configure Git to be willing to run in any directory when we're in Docker.
@@ -48,23 +43,16 @@
         )
 
 
-@click.group(cls=DefaultGroup, default_command="scan", name="semgrep")
->>>>>>> a0033e75
+@click.group(
+    cls=DefaultGroup, default_command="scan", name="semgrep", epilog=DEFAULT_EPILOGUE
+)
 @click.help_option("--help", "-h")
 @click.pass_context
 def cli(ctx: click.Context) -> None:
     """
-<<<<<<< HEAD
     Semgrep CLI scans your code for bugs, security and dependency vulnerabilities.
 
     For more information about Semgrep, visit https://semgrep.dev
-=======
-    To get started quickly, run `semgrep scan --config auto`
-
-    Run `semgrep SUBCOMMAND --help` for more information on each subcommand
-
-    If no subcommand is passed, will run `scan` subcommand by default
->>>>>>> a0033e75
     """
     state = get_state()
     state.terminal.init_for_cli()
