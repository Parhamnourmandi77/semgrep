(* Yoann Padioleau, Emma Jin
 *
 * Copyright (C) 2019-2022 r2c
 *
 * This library is free software; you can redistribute it and/or
 * modify it under the terms of the GNU Lesser General Public License
 * version 2.1 as published by the Free Software Foundation, with the
 * special exception on linking described in file LICENSE.
 *
 * This library is distributed in the hope that it will be useful, but
 * WITHOUT ANY WARRANTY; without even the implied warranty of
 * MERCHANTABILITY or FITNESS FOR A PARTICULAR PURPOSE.  See the file
 * LICENSE for more details.
 *)
open Common
open File.Operators
module J = JSON
module FT = File_type
module R = Rule
module XP = Xpattern
module MR = Mini_rule
module G = AST_generic
module PI = Parse_info
module Set = Set_
module MV = Metavariable

let logger = Logging.get_logger [ __MODULE__ ]

(* TODO? make it a flag? *)
let use_ojsonnet = true

(*****************************************************************************)
(* Prelude *)
(*****************************************************************************)
(* Parsing a Semgrep rule, including complex pattern formulas.
 *
 * See also the JSON schema for a rule in rule_schema_v1.yaml.
 *
 * history: we used to parse a semgrep rule by simply using the basic API of
 * the OCaml 'yaml' library. This API allows converting a yaml file into
 * a simple and compact JSON.t value.
 * However, this JSON.t value did not contain any location information, which
 * made it hard to report errors in a YAML rule. This is why we switched
 * to the low-level API of the 'yaml' library that returns a stream
 * of tokens with location information. We actually used first that low-level
 * API to return the generic AST of a yaml file, to add support for
 * YAML in semgrep (allowing semgrep rules on any YAML files).
 * See the Yaml_to_generic.parse_rule function. We then (ab)used this function
 * to also parse a semgrep rule (which is a yaml file) in this file.
 *)

(*****************************************************************************)
(* Types *)
(*****************************************************************************)

type env = {
  (* id of the current rule (needed by some exns) *)
  id : Rule.rule_id;
  (* languages of the current rule (needed by parse_pattern) *)
  languages : Xlang.t;
  (* whether we are underneath a `metavariable-pattern` *)
  in_metavariable_pattern : bool;
  (* emma: save the path within the yaml file for each pattern
   * (this will allow us to later report errors in playground basic mode)
   *)
  path : string list;
}

type key = string R.wrap

(* Parsing generic dictionaries creates a mutable Hashtbl and consumes the
 * fields as they are processed.
 * todo? use a Map instead?
 *)
type dict = {
  (* !this is mutated! *)
  h : (string, key * AST_generic.expr) Hashtbl.t;
  (* for error reports on missing fields *)
  first_tok : R.tok;
}

(*****************************************************************************)
(* Error Management *)
(*****************************************************************************)

let yaml_error t s = raise (R.Err (R.InvalidYaml (s, t)))

let yaml_error_at_expr (e : G.expr) s =
  yaml_error (Visitor_AST.first_info_of_any (G.E e)) s

let yaml_error_at_key (key : key) s = yaml_error (snd key) s
let error env t s = raise (R.Err (R.InvalidRule (R.InvalidOther s, env.id, t)))
let error_at_key env (key : key) s = error env (snd key) s

let error_at_expr env (e : G.expr) s =
  error env (Visitor_AST.first_info_of_any (G.E e)) s

let pcre_error_to_string s exn =
  let message =
    match exn with
    | Pcre.Partial -> "String only matched the pattern partially"
    | BadPartial ->
        "Pattern contains items that cannot be used together with partial \
         matching."
    | BadPattern (msg, pos) -> spf "%s at position %d" msg pos
    | BadUTF8 -> "UTF8 string being matched is invalid"
    | BadUTF8Offset ->
        "Gets raised when a UTF8 string being matched with offset is invalid."
    | MatchLimit ->
        "Maximum allowed number of match attempts with\n\
        \                      backtracking or recursion is reached during \
         matching."
    | RecursionLimit -> "Recursion limit reached"
    | WorkspaceSize -> "Workspace array size reached"
    | InternalError msg -> spf "Internal error: %s" msg
  in
  spf "'%s': %s" s message

(*****************************************************************************)
(* Helpers *)
(*****************************************************************************)

(* Why do we need this generic_to_json function? Why would we want to convert
 * to JSON when we actually did lots of work to convert the YAML/JSON
 * in the generic AST to get proper error location. This is because
 * the 'metadata' field in Rule.ml is JSON.
 *)
let generic_to_json env (key : key) ast =
  let rec aux x =
    match x.G.e with
    | G.L (Null _) -> J.Null
    | G.L (Bool (b, _)) -> J.Bool b
    | G.L (Float (Some f, _)) -> J.Float f
    | G.L (Int (Some i, _)) -> J.Int i
    | G.L (String (_, (s, _), _)) ->
        (* should use the unescaped string *)
        J.String s
    | G.Container (Array, (_, xs, _)) -> J.Array (xs |> Common.map aux)
    | G.Container (Dict, (_, xs, _)) ->
        J.Object
          (xs
          |> Common.map (fun x ->
                 match x.G.e with
                 | G.Container
                     ( G.Tuple,
                       (_, [ { e = L (String (_, (k, _), _)); _ }; v ], _) ) ->
                     (* should use the unescaped string *)
                     (k, aux v)
                 | _ ->
                     error_at_expr env x
                       ("Expected key/value pair in " ^ fst key ^ " dictionary"))
          )
    | G.Alias (_alias, e) -> aux e
    | _ ->
        Common.pr2 (G.show_expr_kind x.G.e);
        error_at_expr env x "Unexpected generic representation of yaml"
  in
  aux ast

let read_string_wrap e =
  match e with
  | G.L (String (_, (value, t), _)) ->
      (* should use the unescaped string *)
      Some (value, t)
  | G.L (Float (Some n, t)) ->
      if Float.is_integer n then Some (string_of_int (Float.to_int n), t)
      else Some (string_of_float n, t)
  | G.N (Id ((value, t), _)) -> Some (value, t)
  | _ -> None

(*****************************************************************************)
(* Dict helper methods *)
(*****************************************************************************)

let yaml_to_dict_helper error_fun_f error_fun_d (enclosing : string R.wrap)
    (rule : G.expr) : dict =
  match rule.G.e with
  (* note that the l/r are actually populated by yaml_to_generic, even
   * though there is no proper corresponding token
   *)
  | G.Container (Dict, (l, fields, _r)) ->
      let dict = Hashtbl.create 10 in
      fields
      |> List.iter (fun field ->
             match field.G.e with
             | G.Container
                 ( G.Tuple,
                   (_, [ { e = L (String (_, (key_str, t), _)); _ }; value ], _)
                 ) ->
                 (* Those are actually silently ignored by many YAML parsers
                  * which just consider the last key/value as the final one.
                  * This was a source of bugs in semgrep rules where people
                  * thought you could enter multiple metavariables under one
                  * metavariable-regex.
                  *)
                 if Hashtbl.mem dict key_str then
                   raise
                     (R.Err
                        (R.DuplicateYamlKey
                           (spf "duplicate key '%s' in dictionary" key_str, t)));
                 Hashtbl.add dict key_str ((key_str, t), value)
             | _ -> error_fun_f field "Not a valid key value pair");
      { h = dict; first_tok = l }
  | _ -> error_fun_d rule ("each " ^ fst enclosing ^ " should be a dictionary")

(* Mutates the Hashtbl! *)
let take_opt (dict : dict) (env : env) (f : env -> key -> G.expr -> 'a)
    (key_str : string) : 'a option =
  Option.map
    (fun (key, value) ->
      let res = f env key value in
      Hashtbl.remove dict.h key_str;
      res)
    (Hashtbl.find_opt dict.h key_str)

(* Mutates the Hashtbl! *)
let take (dict : dict) (env : env) (f : env -> key -> G.expr -> 'a)
    (key_str : string) : 'a =
  match take_opt dict env f key_str with
  | Some res -> res
  | None -> error env dict.first_tok ("Missing required field " ^ key_str)

let fold_dict f dict x = Hashtbl.fold f dict.h x

let yaml_to_dict env enclosing =
  yaml_to_dict_helper (error_at_expr env) (error_at_expr env) enclosing

(*****************************************************************************)
(* Parsing methods for before env is created *)
(*****************************************************************************)

(* Mutates the Hashtbl! *)
let take_opt_no_env (dict : dict) (f : key -> G.expr -> 'a) (key_str : string) :
    'a option =
  Option.map
    (fun (key, value) ->
      let res = f key value in
      Hashtbl.remove dict.h key_str;
      res)
    (Hashtbl.find_opt dict.h key_str)

(* Mutates the Hashtbl! *)
let take_no_env (dict : dict) (f : key -> G.expr -> 'a) (key_str : string) : 'a
    =
  match take_opt_no_env dict f key_str with
  | Some res -> res
  | None -> yaml_error dict.first_tok ("Missing required field " ^ key_str)

let yaml_to_dict_no_env =
  yaml_to_dict_helper yaml_error_at_expr yaml_error_at_expr

let parse_string_wrap_no_env (key : key) x =
  match read_string_wrap x.G.e with
  | Some (value, t) -> (value, t)
  | None -> yaml_error_at_key key ("Expected a string value for " ^ fst key)

let parse_list_no_env (key : key) f x =
  match x.G.e with
  | G.Container (Array, (_, xs, _)) -> Common.map f xs
  | _ -> yaml_error_at_key key ("Expected a list for " ^ fst key)

let parse_string_wrap_list_no_env (key : key) e =
  let extract_string = function
    | { G.e = G.L (String (_, (value, t), _)); _ } -> (value, t)
    | _ ->
        yaml_error_at_key key
          ("Expected all values in the list to be strings for " ^ fst key)
  in
  parse_list_no_env key extract_string e

(*****************************************************************************)
(* Parsers for basic types *)
(*****************************************************************************)

let parse_string_wrap env (key : key) x =
  match read_string_wrap x.G.e with
  | Some (value, t) -> (value, t)
  | None -> error_at_key env key ("Expected a string value for " ^ fst key)

(* TODO: delete at some point, should use parse_string_wrap instead *)
let parse_string env (key : key) x = parse_string_wrap env key x |> fst

let parse_list env (key : key) f x =
  match x.G.e with
  | G.Container (Array, (_, xs, _)) -> Common.map (f env) xs
  | _ -> error_at_key env key ("Expected a list for " ^ fst key)

let parse_listi env (key : key) f x =
  let get_component i x =
    let env = { env with path = string_of_int i :: env.path } in
    f env x
  in
  match x.G.e with
  | G.Container (Array, (_, xs, _)) -> List.mapi get_component xs
  | _ -> error_at_key env key ("Expected a list for " ^ fst key)

(* TODO: delete at some point, should use parse_string_wrap_list *)
let parse_string_list env (key : key) e =
  let extract_string env = function
    | { G.e = G.L (String (_, (value, _), _)); _ } -> value
    | _ ->
        error_at_key env key
          ("Expected all values in the list to be strings for " ^ fst key)
  in
  parse_list env key extract_string e

let parse_bool env (key : key) x =
  match x.G.e with
  | G.L (String (_, ("true", _), _)) -> true
  | G.L (String (_, ("false", _), _)) -> false
  | G.L (Bool (b, _)) -> b
  | _x -> error_at_key env key (spf "parse_bool for %s" (fst key))

let parse_int_either _env (key : key) x =
  match x.G.e with
  | G.L (Int (Some i, _)) -> Right i
  | G.L (String (_, (s, _), _)) -> (
      try Right (int_of_string s) with
      | Failure _ -> Left (spf "parse_int for %s" (fst key)))
  | G.L (Float (Some f, _)) ->
      let i = int_of_float f in
      if float_of_int i =*= f then Right i else Left "not an int"
  | __else__ -> Left (spf "parse_int for %s" (fst key))

let parse_int env (key : key) x =
  match parse_int_either env key x with
  | Left s -> error_at_key env key s
  | Right x -> x

let parse_str_or_dict env (value : G.expr) : (G.ident, dict) Either.t =
  match value.G.e with
  | G.L (String (_, (value, t), _)) ->
      (* should use the unescaped string *)
      Either.Left (value, t)
  | G.L (Float (Some n, t)) ->
      if Float.is_integer n then Left (string_of_int (Float.to_int n), t)
      else Left (string_of_float n, t)
  | G.N (Id ((value, t), _)) -> Left (value, t)
  | G.Container (Dict, _) ->
      Right (yaml_to_dict env ("<TODO>", G.fake "<TODO>") value)
  | _ ->
      error_at_expr env value
        "Wrong field for a pattern, expected string or dictionary"

(* env: general data about the current rule
 * key: the word `focus-metavariable` from the original rule.
 * x: the AST expression for the values in the rule that are under
 *    `focus-metavariable`.
 *)
let parse_focus_mvs env (key : key) (x : G.expr) =
  match x.e with
  | G.N (G.Id ((s, _), _))
  | G.L (String (_, (s, _), _)) ->
      [ s ]
  | G.Container (Array, (_, mvs, _)) ->
      Common.map (fun mv -> fst (parse_string_wrap env key mv)) mvs
  | _ ->
      error_at_key env key
        ("Expected a string or a list of strings for " ^ fst key)

(* This helper function is just for taking a dictionary of mappings,
   meant to accompany a `pattern-regex`, and then getting all the
   renames. For instance, we may have:

   pattern-regex: "one (.*) two (.*)"
   metavars:
     - $1: $A
     - $2: $B

   and produce [("$1", "$A"); ("$2", "$B")].
*)
let dict_to_regex_renames env dict =
  let renames =
    match
      take_opt dict env
        (fun _ key v -> parse_listi env key (fun _ v -> (key, v)) v)
        "metavars"
    with
    | None -> []
    | Some res -> res
  in
  renames
  |> List.filter_map (fun (key, expr) ->
         (* Every entry in the `metavars` list should be a singleton dict.
          *)
         match expr.G.e with
         | Container
             ( Dict,
               ( _,
                 [
                   {
                     e =
                       Container
                         ( Tuple,
                           (_, [ e; { e = L (String (_, (s, _), _)); _ } ], _)
                         );
                     _;
                   };
                 ],
                 _ ) ) -> (
             match parse_int_either env key e with
             | Right i ->
                 if Metavariable.is_metavar_name s then Some (i, s)
                 else
                   error env dict.first_tok
                     (spf "%s not a valid rename for %d in pattern-regex" s i)
                   (* If we're mapping $1 to something that is not itself a string,
                        this doesn't make sense, since we expect a metavariable name.
                   *)
             | Left _ ->
                 error env dict.first_tok
                   "Expected numeric keys for `metavars` renames in \
                    `pattern-regex`")
         | __else__ ->
             error env dict.first_tok
               (spf
                  "Expected singleton dictionaries for introduced metavars in \
                   pattern-regex"))

(*****************************************************************************)
(* Parsers for core fields (languages:, severity:) *)
(*****************************************************************************)

let parse_language ~id ((s, t) as _lang) : Lang.t =
  match Lang.of_string_opt s with
  | None -> raise (R.Err (R.InvalidRule (R.InvalidLanguage s, id, t)))
  | Some l -> l

let parse_languages ~id langs : Xlang.t =
  match langs with
  | [ (("none" | "regex"), _t) ] -> LRegex
  | [ ("generic", _t) ] -> LGeneric
  | xs -> (
      let languages = xs |> Common.map (parse_language ~id:(fst id)) in
      match languages with
      | [] ->
          raise
            (R.Err
               (R.InvalidRule
                  ( R.InvalidOther "we need at least one language",
                    fst id,
                    snd id )))
      | x :: xs -> L (x, xs))

let parse_severity ~id (s, t) =
  match s with
  | "ERROR" -> R.Error
  | "WARNING" -> R.Warning
  | "INFO" -> R.Info
  | "INVENTORY" -> R.Inventory
  | "EXPERIMENT" -> R.Experiment
  | s ->
      raise
        (R.Err
           (R.InvalidRule
              ( R.InvalidOther
                  (spf "Bad severity: %s (expected ERROR, WARNING or INFO)" s),
                id,
                t )))

(*****************************************************************************)
(* Parsers for extra (metavar-xxx:, fix:, etc.) *)
(*****************************************************************************)

let parse_python_expression env key s =
  try
    let lang = Lang.Python in
    (* todo? use lang in env? *)
    match Parse_pattern.parse_pattern lang ~print_errors:false s with
    | AST_generic.E e -> e
    | _ -> error_at_key env key "not a Python expression"
  with
  | (Time_limit.Timeout _ | UnixExit _) as e -> Exception.catch_and_reraise e
  | exn -> error_at_key env key ("exn: " ^ Common.exn_to_s exn)

let parse_metavar_cond env key s = parse_python_expression env key s

let parse_regexp_xpattern env (s, t) dict_opt : string * (int * string) list =
  (* We try to compile the regexp just to make sure it's valid, but we store
   * the raw string, see notes attached to 'Xpattern.xpattern_kind'. *)
  try
    ignore (Regexp_engine.pcre_compile s);
    (* We use the ambient dictionary that we found this `pattern-regex` or
       `metavariable-regex` from, in order to look for explicitly-introduced
       regex metavariables. These look like:

       pattern-regex: "one (.*) two (.*)"
       renames:
        - $1: $A
        - $2: $B

       which introduces the first regex capture group metavar as $A,
       and the second as $B

       Since regex metavariables (like $1 and $2) are not actually proper
       metavariable names, by our naming schema, we must change them to a
       name which is. To make sure old rules don't silently break, we enforce
       that any such metavariables must be explicitly named.
    *)
    let renames =
      match dict_opt with
      | None -> []
      | Some dict -> dict_to_regex_renames env dict
    in
    (s, renames)
  with
  | Pcre.Error exn ->
      raise
        (R.Err
           (R.InvalidRule
              (R.InvalidRegexp (pcre_error_to_string s exn), env.id, t)))

let parse_fix_regex (env : env) (key : key) fields =
  let fix_regex_dict = yaml_to_dict env key fields in
  let (regex : string R.wrap) =
    take fix_regex_dict env parse_string_wrap "regex"
  in
  let (replacement : string) =
    take fix_regex_dict env parse_string "replacement"
  in
  let (count_opt : int option) =
    take_opt fix_regex_dict env parse_int "count"
  in
  (parse_regexp_xpattern env regex (Some fix_regex_dict), count_opt, replacement)

let parse_equivalences env key value =
  let parse_equivalence env equiv =
    match equiv.G.e with
    | G.Container
        ( Dict,
          ( _,
            [
              {
                e =
                  Container
                    ( Tuple,
                      ( _,
                        [
                          { e = L (String (_, ("equivalence", t), _)); _ };
                          value;
                        ],
                        _ ) );
                _;
              };
            ],
            _ ) ) ->
        parse_string env ("equivalence", t) value
    | _ ->
        error_at_expr env equiv
          "Expected `equivalence: $X` for each equivalences list item"
  in
  parse_list env key parse_equivalence value

let parse_paths env key value =
  let paths_dict = yaml_to_dict env key value in
  let inc_opt, exc_opt =
    ( take_opt paths_dict env parse_string_list "include",
      take_opt paths_dict env parse_string_list "exclude" )
  in
  { R.include_ = optlist_to_list inc_opt; exclude = optlist_to_list exc_opt }

let parse_options env (key : key) value =
  let s = J.string_of_json (generic_to_json env key value) in
  Common.save_excursion Atdgen_runtime.Util.Json.unknown_field_handler
    (fun _src_loc field_name ->
      (* for forward compatibility, better to not raise an exn and just
       * ignore the new fields.
       * TODO: we should use a warning/logging infra to report
       * this in the JSON to the semgrep wrapper and user.
       *)
      (*raise (InvalidYamlException (spf "unknown option: %s" field_name))*)
      pr2 (spf "WARNING: unknown option: %s" field_name))
    (fun () -> Config_semgrep_j.t_of_string s)

(*****************************************************************************)
(* Parser for xpattern *)
(*****************************************************************************)

(* less: could move in a separate Parse_xpattern.ml *)
<<<<<<< HEAD
let parse_xpattern env (str, tok) dict_opt =
  match env.languages with
  | Xlang.L (lang, _) ->
      let pat = Parse_pattern.parse_pattern lang ~print_errors:false str in
      XP.mk_xpat (XP.Sem (pat, lang)) (str, tok)
  | Xlang.LRegex ->
      XP.mk_xpat
        (Regexp (parse_regexp_xpattern env (str, tok) dict_opt))
        (str, tok)
  | Xlang.LGeneric -> (
      let src = Spacegrep.Src_file.of_string str in
      match Spacegrep.Parse_pattern.of_src src with
      | Ok ast -> XP.mk_xpat (XP.Spacegrep ast) (str, tok)
      | Error err -> failwith err.msg)
=======
let parse_xpattern env (str, tok) =
  try
    match env.languages with
    | Xlang.L (lang, _) ->
        let pat = Parse_pattern.parse_pattern lang ~print_errors:false str in
        XP.mk_xpat (XP.Sem (pat, lang)) (str, tok)
    | Xlang.LRegex ->
        XP.mk_xpat (XP.Regexp (parse_regexp env (str, tok))) (str, tok)
    | Xlang.LGeneric -> (
        let src = Spacegrep.Src_file.of_string str in
        match Spacegrep.Parse_pattern.of_src src with
        | Ok ast -> XP.mk_xpat (XP.Spacegrep ast) (str, tok)
        | Error err -> failwith err.msg)
  with
  | (Time_limit.Timeout _ | UnixExit _) as e -> Exception.catch_and_reraise e
  (* TODO: capture and adjust pos of parsing error exns instead of using [t] *)
  | exn ->
      raise
        (R.Err
           (R.InvalidRule
              ( R.InvalidPattern
                  (str, env.languages, Common.exn_to_s exn, env.path),
                env.id,
                tok )))
>>>>>>> 405596e3

(* TODO: note that the [pattern] string and token location [t] given to us
 * by the YAML parser do not correspond exactly to the content
 * in the YAML file. If the pattern is on a single line, as in
 *    pattern: foo($X)
 * then everything is fine, but if it's on multiple lines as in
 *    pattern: |
 *       foo($X);
 *       bar($X);
 * The pattern string will contain "foo($X);\nbar($X);\n" without any
 * indentation and the token location [t] will actually be the location
 * of the leading "|", so we need to recompute location by reparsing
 * the YAML file and look at the indentation there.
 *
 * TODO: adjust pos with Map_AST.mk_fix_token_locations and
 * Parse_info.adjust_info_wrt_base t
 *)

let parse_xpattern_expr env e dict =
  let s, t =
    match read_string_wrap e.G.e with
    | Some (s, t) -> (s, t)
    | None -> error_at_expr env e ("Expected a string value for " ^ env.id)
  in

  (* emma: This is for later, but note that start and end_ are currently the
   * same (each pattern is only associated with one token). This might be
   * really annoying to change (we need to compute an accurate end_, but
   * the string given to us by the yaml parser has tabs removed).
   * Will include a note to this effect when I make my
   * "add ranges to patterns" PR.
   *)

  (* let start, end_ = Visitor_AST.range_of_any (G.E e) in
     let _s_range =
       (PI.mk_info_of_loc start, PI.mk_info_of_loc end_)
       (* TODO put in *)
     in *)
<<<<<<< HEAD
  try parse_xpattern env (s, t) (Some dict) with
  | (Time_limit.Timeout _ | UnixExit _) as e -> Exception.catch_and_reraise e
  (* TODO: capture and adjust pos of parsing error exns instead of using [t] *)
  | exn ->
      raise
        (R.Err
           (R.InvalidRule
              ( R.InvalidPattern
                  (s, env.languages, Common.exn_to_s exn, env.path),
                env.id,
                t )))
=======
  parse_xpattern env (s, t)
>>>>>>> 405596e3

(*****************************************************************************)
(* Parser for old (but current) formula *)
(*****************************************************************************)

(* This was in Rule.ml before and represent the old (but still current)
 * way to write metavariable conditions.
 *)
(* extra conditions, usually on metavariable content *)
type extra =
  | MetavarRegexp of MV.mvar * Xpattern.regexp_xpattern * bool
  | MetavarPattern of MV.mvar * Xlang.t option * Rule.formula
  | MetavarComparison of metavariable_comparison
  | MetavarAnalysis of MV.mvar * Rule.metavar_analysis_kind
(* old: | PatWherePython of string, but it was too dangerous.
 * MetavarComparison is not as powerful, but safer.
 *)

(* See also engine/Eval_generic.ml *)
and metavariable_comparison = {
  metavariable : MV.mvar option;
  comparison : AST_generic.expr;
  (* I don't think those are really needed; they can be inferred
   * from the values *)
  strip : bool option;
  base : int option;
}

(* Substitutes `$MVAR` with `int($MVAR)` in cond. *)
(* This now changes all such metavariables. We expect in most cases there should
   just be one, anyways.
*)
let rewrite_metavar_comparison_strip cond =
  let visitor =
    Map_AST.mk_visitor
      {
        Map_AST.default_visitor with
        Map_AST.kexpr =
          (fun (k, _) e ->
            (* apply on children *)
            let e = k e in
            match e.G.e with
            | G.N (G.Id ((s, tok), _idinfo)) when Metavariable.is_metavar_name s
              ->
                let py_int = G.Id (("int", tok), G.empty_id_info ()) in
                G.Call (G.N py_int |> G.e, PI.unsafe_fake_bracket [ G.Arg e ])
                |> G.e
            | _ -> e);
      }
  in
  visitor.Map_AST.vexpr cond

(* TODO: Old stuff that we can't kill yet. *)
let find_formula_old env (rule_dict : dict) : key * G.expr * dict =
  let find key_str = take_opt rule_dict env (fun _ key v -> (key, v)) key_str in
  match
    ( find "pattern",
      find "pattern-either",
      find "patterns",
      find "pattern-regex",
      find "pattern-inside",
      find "pattern-not",
      find "pattern-not-inside",
      find "pattern-not-regex",
      find "pattern-comby" )
  with
  | None, None, None, None, None, None, None, None, None ->
      error env rule_dict.first_tok
        "Expected one of `pattern`, `pattern-either`, `patterns`, \
         `pattern-regex`, `pattern-comby` to be present"
  | Some (key, value), None, None, None, None, None, None, None, None
  | None, Some (key, value), None, None, None, None, None, None, None
  | None, None, Some (key, value), None, None, None, None, None, None
  | None, None, None, Some (key, value), None, None, None, None, None
  | None, None, None, None, Some (key, value), None, None, None, None
  | None, None, None, None, None, Some (key, value), None, None, None
  | None, None, None, None, None, None, Some (key, value), None, None
  | None, None, None, None, None, None, None, Some (key, value), None
  | None, None, None, None, None, None, None, None, Some (key, value) ->
      (* This dict will be less the key we found, because
         of take_opt. We are guaranteed to only have found one
         pattern.
      *)
      (key, value, rule_dict)
  | _ ->
      error env rule_dict.first_tok
        "Expected only one of `pattern`, `pattern-either`, `patterns`, \
         `pattern-regex`, or `pattern-comby`"

let rec parse_formula_old_from_dict (env : env) (rule_dict : dict) : R.formula =
  let formula = parse_pair_old env (find_formula_old env rule_dict) in
  (* sanity check *)
  (* bTODO: filter out unconstrained nots *)
  formula

and parse_pair_old env ((key, value, dict) : key * G.expr * dict) : R.formula =
  let env = { env with path = fst key :: env.path } in
  let parse_listi env (key : key) f x =
    match x.G.e with
    | G.Container (Array, (_, xs, _)) -> List.mapi f xs
    | _ -> error_at_key env key ("Expected a list for " ^ fst key)
  in
  let get_pattern str_e = parse_xpattern_expr env str_e dict in
  (* We use this for lists (patterns and pattern-either) as well as things which
     can be both base patterns and pairs.
     The former does not allow base patterns to appear, so we add an `allow_string`
     parameter.
  *)
  let get_formula ?(allow_string = false) env _key x =
    match parse_str_or_dict env x with
    | Left (value, t) when allow_string ->
        R.P (parse_xpattern env (value, t) None)
    | Left _ -> error_at_expr env x "Expected dictionary, not a string!"
    | Right dict ->
        (* Whereas previously we could assume this would be a singleton dictionary,
           the addition of "explicit regex metavariable introduction" (see the
           `parse_regex` case below) means that this is no longer a safe assumption.

           This means that we have no choice but to search for which pattern we're
           looking at.
        *)
        parse_pair_old env (find_formula_old env dict)
  in
  let get_nested_formula_in_list env key i x =
    let env = { env with path = string_of_int i :: env.path } in
    get_formula env key x
  in
  let s, t = key in
  match s with
  | "pattern" -> R.P (get_pattern value)
  | "pattern-not" -> R.Not (t, get_formula ~allow_string:true env key value)
  | "pattern-inside" ->
      R.Inside (t, get_formula ~allow_string:true env key value)
  | "pattern-not-inside" ->
      R.Not (t, R.Inside (t, get_formula ~allow_string:true env key value))
  | "pattern-either" ->
      R.Or (t, parse_listi env key (get_nested_formula_in_list env key) value)
  | "patterns" ->
      let parse_pattern i expr =
        match parse_str_or_dict env expr with
        | Left (_s, _t) -> failwith "use patterns:"
        | Right dict -> (
            let find key_str =
              take_opt dict env (fun _ key v -> (key, v)) key_str
            in
            (* TODO: should this be take? *)
            let process_extra extra =
              match extra with
              | MetavarRegexp (mvar, regex, b) -> R.CondRegexp (mvar, regex, b)
              | MetavarPattern (mvar, xlang_opt, formula) ->
                  R.CondNestedFormula (mvar, xlang_opt, formula)
              | MetavarComparison { comparison; strip; _ } ->
                  R.CondEval
                    (match strip with
                    (* TODO *)
                    | Some true -> rewrite_metavar_comparison_strip comparison
                    | _ -> comparison)
              | MetavarAnalysis (mvar, kind) -> R.CondAnalysis (mvar, kind)
            in
            match
              ( find "focus-metavariable",
                find "metavariable-analysis",
                find "metavariable-regex",
                find "metavariable-pattern",
                find "metavariable-comparison" )
            with
            | None, None, None, None, None ->
                Left3 (get_nested_formula_in_list env key i expr)
            | Some (((_, t) as key), value), None, None, None, None ->
                Middle3 (t, parse_focus_mvs env key value)
            | None, Some (key, value), None, None, None
            | None, None, Some (key, value), None, None
            | None, None, None, Some (key, value), None
            | None, None, None, None, Some (key, value) ->
                Right3 (snd key, parse_extra env key value |> process_extra)
            | _ ->
                error_at_expr env expr
                  "should not happen, expected\n\
                  \            one of `metavariable-analysis`, \
                   `metavariable-regex`, or `metavariable-comparison`")
      in
      let conjuncts, focus, conditions =
        Common.partition_either3
          (fun x -> x)
          (parse_listi env key parse_pattern value)
      in
      let pos, _ = R.split_and conjuncts in
      if pos =*= [] && not env.in_metavariable_pattern then
        raise (R.Err (R.InvalidRule (R.MissingPositiveTermInAnd, env.id, t)));
      R.And (t, { conjuncts; focus; conditions })
  | "pattern-regex" ->
      let x = parse_string_wrap env key value in
      let xpat =
        XP.mk_xpat (Regexp (parse_regexp_xpattern env x (Some dict))) x
      in
      R.P xpat
  | "pattern-not-regex" ->
      let x = parse_string_wrap env key value in
      (* It doesn't really make sense to introduce bindings here.
         This is just sugar for a form like:

         not:
           regex: ...

         Any introduced bindings shouldn't survive beyond the `not` anyways.
         So we pass in `None` for the dictionary.
      *)
      let xpat = XP.mk_xpat (Regexp (parse_regexp_xpattern env x None)) x in
      R.Not (t, R.P xpat)
  | "pattern-comby" ->
      let x = parse_string_wrap env key value in
      let xpat = XP.mk_xpat (Comby (fst x)) x in
      R.P xpat
  | "focus-metavariable"
  | "metavariable-analysis"
  | "metavariable-regex"
  | "metavariable-pattern"
  | "metavariable-comparison" ->
      error_at_key env key "Must occur directly under a patterns:"
  | "pattern-where-python" ->
      raise (R.Err (R.InvalidRule (R.DeprecatedFeature (fst key), env.id, t)))
  (* fix suggestions *)
  | "metavariable-regexp" ->
      error_at_key env key
        (spf "unexpected key %s, did you mean metavariable-regex" (fst key))
  (* These keys are handled in Python *)
  (* TODO really we should either remove these keys before sending
     the rules or handle them in OCaml, this is not good *)
  | "r2c-internal-patterns-from" -> failwith "TODO"
  | _ -> error_at_key env key (spf "unexpected key %s" (fst key))

(* This is now mutually recursive because of metavariable-pattern: which can
 * contain itself a formula! *)
and parse_extra (env : env) (key : key) (value : G.expr) : extra =
  match fst key with
  | "metavariable-analysis" ->
      let mv_analysis_dict = yaml_to_dict env key value in
      let metavar = take mv_analysis_dict env parse_string "metavariable" in
      let analyzer = take mv_analysis_dict env parse_string "analyzer" in
      let kind =
        match analyzer with
        | "entropy" -> R.CondEntropy
        | "redos" -> R.CondReDoS
        | other -> error_at_key env key ("Unsupported analyzer: " ^ other)
      in
      MetavarAnalysis (metavar, kind)
  | "metavariable-regex" ->
      let mv_regex_dict =
        try yaml_to_dict env key value with
        | R.Err (R.DuplicateYamlKey (msg, t)) ->
            error env t (msg ^ ". You should use multiple metavariable-regex")
      in
      let metavar, regexp, const_prop =
        ( take mv_regex_dict env parse_string "metavariable",
          take mv_regex_dict env parse_string_wrap "regex",
          take_opt mv_regex_dict env parse_bool "constant-propagation" )
      in
      MetavarRegexp
        ( metavar,
          parse_regexp_xpattern env regexp (Some mv_regex_dict),
          match const_prop with
          | Some b -> b
          | None -> false )
  | "metavariable-pattern" ->
      let mv_pattern_dict = yaml_to_dict env key value in
      let metavar = take mv_pattern_dict env parse_string "metavariable" in
      let env', opt_xlang =
        match take_opt mv_pattern_dict env parse_string "language" with
        | Some s ->
            let xlang = Xlang.of_string ~id:(Some env.id) s in
            let env' =
              {
                id = env.id;
                languages = xlang;
                in_metavariable_pattern = env.in_metavariable_pattern;
                path = "metavariable-pattern" :: "metavariable" :: env.path;
              }
            in
            (env', Some xlang)
        | ___else___ -> (env, None)
      in
      let env' = { env' with in_metavariable_pattern = true } in
      let formula_old =
        parse_pair_old env' (find_formula_old env mv_pattern_dict)
      in
      MetavarPattern (metavar, opt_xlang, formula_old)
  | "metavariable-comparison" ->
      let mv_comparison_dict = yaml_to_dict env key value in
      let metavariable, comparison, strip, base =
        ( take_opt mv_comparison_dict env parse_string "metavariable",
          take mv_comparison_dict env parse_string "comparison",
          take_opt mv_comparison_dict env parse_bool "strip",
          take_opt mv_comparison_dict env parse_int "base" )
      in
      let comparison = parse_metavar_cond env key comparison in
      (match (metavariable, strip) with
      | None, Some true ->
          error_at_key env key
            (fst key
           ^ ": 'metavariable' field is missing, but it is mandatory if \
              'strip: true'")
      | __else__ -> ());
      MetavarComparison { metavariable; comparison; strip; base }
  | _ -> error_at_key env key ("wrong parse_extra field: " ^ fst key)

(*****************************************************************************)
(* Parser for new  formula *)
(*****************************************************************************)

let find_formula env (rule_dict : dict) : key * G.expr * dict =
  let find key_str = take_opt rule_dict env (fun _ key v -> (key, v)) key_str in
  match
    find_some_opt find
      [ "pattern"; "all"; "any"; "regex"; "taint"; "not"; "inside" ]
  with
  | None ->
      error env rule_dict.first_tok
        "Expected one of `pattern`, `pattern-either`, `patterns`, \
         `pattern-regex`, `pattern-comby` to be present"
  | Some (key, value) -> (key, value, rule_dict)

(* intermediate type used for processing 'where' *)
type principal_constraint = Ccompare | Cfocus | Cmetavar | Canalyzer

let find_constraint dict =
  fold_dict
    (fun s ((_, tok), _) -> function
      | Some res -> Some res
      | None -> (
          match s with
          | "comparison" -> Some (tok, Ccompare)
          | "focus" -> Some (tok, Cfocus)
          | "analyzer" -> Some (tok, Canalyzer)
          (* This can appear in a metavariable-analysis as well, but it shouldn't
             matter since this case occurs after the `analyzer` one. *)
          | "metavariable" -> Some (tok, Cmetavar)
          | _ -> None))
    dict None

let rec parse_formula_from_dict (env : env) (rule_dict : dict) : R.formula =
  let formula = parse_pair env (find_formula env rule_dict) in
  (* sanity check *)
  (* bTODO: filter out unconstrained nots *)
  formula

and parse_formula env (value : G.expr) : R.formula =
  (* First, try to parse as a string *)
  match parse_str_or_dict env value with
  | Left (s, t) ->
      (* emma: This is for later, but note that start and end_ are currently the
         * same (each pattern is only associated with one token). This might be
         * really annoying to change (we need to compute an accurate end_, but
         * the string given to us by the yaml parser has tabs removed).
         * Will include a note to this effect when I make my
         * "add ranges to patterns" PR.
      *)

      (* let start, end_ = Visitor_AST.range_of_any (G.E e) in
         let _s_range =
           (PI.mk_info_of_loc start, PI.mk_info_of_loc end_)
           (* TODO put in *)
         in *)
      R.P
        (try parse_xpattern env (s, t) None with
        | (Time_limit.Timeout _ | UnixExit _) as e ->
            Exception.catch_and_reraise e
        (* TODO: capture and adjust pos of parsing error exns instead of using [t] *)
        | exn ->
            raise
              (R.Err
                 (R.InvalidRule
                    ( R.InvalidPattern
                        (s, env.languages, Common.exn_to_s exn, env.path),
                      env.id,
                      t ))))
  (* If that doesn't work, it should be a key-value pairing.
   *)
  | Right dict -> (
      (* This is ugly, but here's why. *)
      (* First, we need to figure out if there's a `where`. *)
      let where_formula =
        take_opt dict env (fun _env key value -> (key, value)) "where"
      in
      match where_formula with
      (* Otherwise, use the where formula if it exists, to modify the formula, if it exists. *)
      | None -> parse_pair env (find_formula env dict)
      | Some (((_, t) as key), value) ->
          parse_pair env (find_formula env dict)
          |> constrain_where env (t, t) key value)

and produce_constraint env dict tok indicator =
  match indicator with
  | Ccompare ->
      (* comparison: ...
         [strip: ...]
         [base: ...]
      *)
      let ((s, t) as compare_key) =
        take dict env parse_string_wrap "comparison"
      in
      let cond = parse_metavar_cond env compare_key s in
      (* This base is pretty unnecessary. *)
      let strip, _base =
        ( take_opt dict env parse_bool "strip",
          take_opt dict env parse_int "base" )
      in
      let cond =
        (* if strip=true we rewrite the condition and insert Python's `int`
            * function to parse the integer value of mvar. *)
        match strip with
        | Some true -> rewrite_metavar_comparison_strip cond
        | _ -> cond
      in
      Left (t, R.CondEval cond)
  | Cfocus ->
      (* focus: ...
       *)
      let mv_list = take dict env parse_focus_mvs "focus" in
      Right (tok, mv_list)
  | Canalyzer ->
      (* metavariable: ...
         analyzer: ...
      *)
      let metavar, t = take dict env parse_string_wrap "metavariable" in
      let analyzer, analyze_t = take dict env parse_string_wrap "analyzer" in
      let kind =
        match analyzer with
        | "entropy" -> R.CondEntropy
        | "redos" -> R.CondReDoS
        | other ->
            error_at_key env ("analyzer", analyze_t)
              ("Unsupported analyzer: " ^ other)
      in
      Left (t, CondAnalysis (metavar, kind))
  | Cmetavar -> (
      (* metavariable: ...
         <pattern-pair>
         [language: ...]
      *)
      let metavar, t = take dict env parse_string_wrap "metavariable" in
      let env', opt_xlang =
        match take_opt dict env parse_string "language" with
        | Some s ->
            let xlang = Xlang.of_string ~id:(Some env.id) s in
            let env' =
              {
                env with
                languages = xlang;
                path = "metavariable-pattern" :: "metavariable" :: env.path;
              }
            in
            (env', Some xlang)
        | ___else___ -> (env, None)
      in
      let env' = { env' with in_metavariable_pattern = true } in
      let formula = parse_pair env' (find_formula env dict) in
      match formula with
      | R.P { pat = Xpattern.Regexp regexp; _ } ->
          (* TODO: always on by default *)
          Left (t, CondRegexp (metavar, regexp, true))
      | _ -> Left (t, CondNestedFormula (metavar, opt_xlang, formula)))

and constrain_where env (t1, _t2) where_key (value : G.expr) formula : R.formula
    =
  let env = { env with path = "where" :: env.path } in
  (* TODO: first token, or principal token? *)
  let parse_where_pair env (where_value : G.expr) =
    let dict = yaml_to_dict env where_key where_value in
    match find_constraint dict with
    | Some (tok, indicator) -> produce_constraint env dict tok indicator
    | _ -> error_at_expr env value "Wrong where constraint fields"
  in
  (* TODO *)
  let conditions, focus =
    parse_listi env where_key parse_where_pair value
    |> Common.partition_either (fun x -> x)
  in
  let tok, conditions, focus, conjuncts =
    (* If the modified pattern is also an `And`, collect the conditions and focus
        and fold them together.
    *)
    match formula with
    | And (tok, { conjuncts; conditions = conditions2; focus = focus2 }) ->
        (tok, conditions @ conditions2, focus @ focus2, conjuncts)
    (* Otherwise, we consider the modified pattern a degenerate singleton `And`.
    *)
    | _ -> (t1, conditions, focus, [ formula ])
  in
  R.And (tok, { conjuncts; conditions; focus })

and parse_pair env ((key, value, dict) : key * G.expr * dict) : R.formula =
  let env = { env with path = fst key :: env.path } in
  let get_string_pattern str_e = parse_xpattern_expr env str_e dict in
  let s, t = key in
  match s with
  | "pattern" -> R.P (get_string_pattern value)
  | "not" -> R.Not (t, parse_formula env value)
  | "inside" -> R.Inside (t, parse_formula env value)
  | "all" ->
      let conjuncts = parse_listi env key parse_formula value in
      let pos, _ = R.split_and conjuncts in
      if pos =*= [] && not env.in_metavariable_pattern then
        raise (R.Err (R.InvalidRule (R.MissingPositiveTermInAnd, env.id, t)));
      R.And (t, { conjuncts; focus = []; conditions = [] })
  | "any" -> R.Or (t, parse_listi env key parse_formula value)
  | "regex" ->
      let x = parse_string_wrap env key value in
      let xpat =
        XP.mk_xpat (Regexp (parse_regexp_xpattern env x (Some dict))) x
      in
      R.P xpat
  | _ -> error_at_key env key (spf "unexpected key %s" (fst key))

(*****************************************************************************)
(* Parsers for taint *)
(*****************************************************************************)

let parse_taint_requires env key x =
  let parse_error () =
    error_at_key env key "Expected a Boolean (Python) expression over labels"
  in
  let rec check e =
    match e.G.e with
    | G.L (G.Bool (_v, _)) -> ()
    | G.N (G.Id ((str, _), _)) when Metavariable.is_metavar_name str ->
        error_at_key env key ("Metavariables cannot be used as labels: " ^ str)
    | G.N (G.Id (_id, _)) -> ()
    | G.Call ({ e = G.IdSpecial (G.Op G.Not, _); _ }, (_, [ Arg _e1 ], _)) -> ()
    | G.Call ({ e = G.IdSpecial (G.Op op, _); _ }, (_, args, _)) -> (
        List.iter check_arg args;
        match op with
        | G.And
        | G.Or ->
            ()
        | _ -> parse_error ())
    | G.ParenExpr (_, e, _) -> check e
    | ___else__ -> parse_error ()
  and check_arg = function
    | G.Arg e -> check e
    | __else_ -> parse_error ()
  in
  let s = parse_string env key x in
  let e = parse_python_expression env key s in
  check e;
  e

(* TODO: can add a case where these take in only a single string *)
let parse_taint_source ~(is_old : bool) env (key : key) (value : G.expr) :
    Rule.taint_source =
  let default_source_requires = R.default_source_requires (snd key) in
  let parse_from_dict dict f =
    let source_by_side_effect =
      take_opt dict env parse_bool "by-side-effect"
      |> Option.value ~default:false
    in
    let label =
      take_opt dict env parse_string "label"
      |> Option.value ~default:R.default_source_label
    in
    let source_requires =
      take_opt dict env parse_taint_requires "requires"
      |> Option.value ~default:default_source_requires
    in
    let source_formula = f env dict in
    { R.source_formula; source_by_side_effect; label; source_requires }
  in
  if is_old then
    let dict = yaml_to_dict env key value in
    parse_from_dict dict parse_formula_old_from_dict
  else
    match parse_str_or_dict env value with
    | Left value ->
        let source_formula = R.P (parse_xpattern env value None) in
        {
          source_formula;
          source_by_side_effect = false;
          label = R.default_source_label;
          source_requires = default_source_requires;
        }
    | Right dict -> parse_from_dict dict parse_formula_from_dict

let parse_taint_propagator ~(is_old : bool) env (key : key) (value : G.expr) :
    Rule.taint_propagator =
  let f =
    if is_old then parse_formula_old_from_dict else parse_formula_from_dict
  in
  let default_propagator_requires = R.default_propagator_requires (snd key) in
  let parse_from_dict dict f =
    let propagator_by_side_effect =
      take_opt dict env parse_bool "by-side-effect"
      |> Option.value ~default:true
    in
    let from = take dict env parse_string_wrap "from" in
    let to_ = take dict env parse_string_wrap "to" in
    let propagator_requires =
      take_opt dict env parse_taint_requires "requires"
      |> Option.value ~default:default_propagator_requires
    in
    let propagator_label = take_opt dict env parse_string "label" in
    let propagator_replace_labels =
      take_opt dict env
        (fun env key v ->
          parse_listi env key (fun env v -> parse_string env key v) v)
        "replace-labels"
    in
    let propagator_formula = f env dict in
    {
      R.propagator_formula;
      propagator_by_side_effect;
      from;
      to_;
      propagator_requires;
      propagator_replace_labels;
      propagator_label;
    }
  in
  let dict = yaml_to_dict env key value in
  parse_from_dict dict f

let parse_taint_sanitizer ~(is_old : bool) env (key : key) (value : G.expr) =
  let parse_from_dict dict f =
    let sanitizer_by_side_effect =
      take_opt dict env parse_bool "by-side-effect"
      |> Option.value ~default:false
    in
    let not_conflicting =
      take_opt dict env parse_bool
        (if is_old then "not_conflicting" else "not-conflicting")
      |> Option.value ~default:false
    in
    let sanitizer_formula = f env dict in
    { sanitizer_formula; sanitizer_by_side_effect; R.not_conflicting }
  in
  if is_old then
    let dict = yaml_to_dict env key value in
    parse_from_dict dict parse_formula_old_from_dict
  else
    match parse_str_or_dict env value with
    | Left value ->
        let sanitizer_formula = R.P (parse_xpattern env value None) in
        {
          sanitizer_formula;
          sanitizer_by_side_effect = false;
          R.not_conflicting = false;
        }
    | Right dict -> parse_from_dict dict parse_formula_from_dict

let parse_taint_sink ~(is_old : bool) env (key : key) (value : G.expr) :
    Rule.taint_sink =
  let sink_id = String.concat ":" env.path in
  let default_sink_requires = R.default_sink_requires (snd key) in
  let parse_from_dict dict f =
    let sink_requires =
      take_opt dict env parse_taint_requires "requires"
      |> Option.value ~default:default_sink_requires
    in
    let sink_formula = f env dict in
    { R.sink_id; sink_formula; sink_requires }
  in
  if is_old then
    let dict = yaml_to_dict env key value in
    parse_from_dict dict parse_formula_old_from_dict
  else
    match parse_str_or_dict env value with
    | Left value ->
        let sink_formula = R.P (parse_xpattern env value None) in
        { sink_id; sink_formula; sink_requires = default_sink_requires }
    | Right dict -> parse_from_dict dict parse_formula_from_dict

let parse_taint_pattern env key (value : G.expr) =
  let dict = yaml_to_dict env key value in
  let parse_specs parse_spec env key x =
    ( snd key,
      parse_listi env key
        (fun env -> parse_spec env (fst key ^ "list item", snd key))
        x )
  in
  let sources, propagators_opt, sanitizers_opt, sinks =
    ( take dict env (parse_specs (parse_taint_source ~is_old:false)) "sources",
      take_opt dict env
        (parse_specs (parse_taint_propagator ~is_old:false))
        "propagators",
      take_opt dict env
        (parse_specs (parse_taint_sanitizer ~is_old:false))
        "sanitizers",
      take dict env (parse_specs (parse_taint_sink ~is_old:false)) "sinks" )
  in
  `Taint
    {
      R.sources;
      propagators =
        (* optlist_to_list *)
        (match propagators_opt with
        | None -> []
        | Some (_, xs) -> xs);
      sanitizers =
        (match sanitizers_opt with
        | None -> []
        | Some (_, xs) -> xs);
      sinks;
    }

(*****************************************************************************)
(* Parsers for extract mode *)
(*****************************************************************************)

let parse_extract_dest ~id lang : Xlang.t =
  match lang with
  | ("none" | "regex"), _ -> LRegex
  | "generic", _ -> LGeneric
  | lang -> L (parse_language ~id lang, [])

let parse_extract_reduction ~id (s, t) =
  match s with
  | "concat" -> R.Concat
  | "separate" -> R.Separate
  | s ->
      raise
        (R.Err
           (R.InvalidRule
              ( R.InvalidOther
                  (spf "Bad extract reduction: %s (expected concat or separate)"
                     s),
                id,
                t )))

let parse_extract_transform ~id (s, t) =
  match s with
  | "no_transform" -> R.NoTransform
  | "unquote_string" -> R.Unquote
  | "concat_json_string_array" -> R.ConcatJsonArray
  | s ->
      raise
        (R.Err
           (R.InvalidRule
              ( R.InvalidOther
                  (spf
                     "Bad extract transform: %s (expected unquote_string or \
                      concat_json_string_array)"
                     s),
                id,
                t )))

(*****************************************************************************)
(* Main entry point *)
(*****************************************************************************)

let parse_mode env mode_opt (rule_dict : dict) : R.mode =
  match mode_opt with
  | None
  | Some ("search", _) -> (
      let formula =
        take_opt rule_dict env
          (fun env _ expr -> parse_formula env expr)
          "match"
      in
      match formula with
      | Some formula -> `Search formula
      | None -> `Search (parse_pair_old env (find_formula_old env rule_dict)))
  | Some ("taint", _) -> (
      let parse_specs parse_spec env key x =
        ( snd key,
          parse_listi env key
            (fun env -> parse_spec env (fst key ^ "list item", snd key))
            x )
      in
      match Hashtbl.find_opt rule_dict.h "taint" with
      | Some (key, value) -> parse_taint_pattern env key value
      | __else__ ->
          let sources, propagators_opt, sanitizers_opt, sinks =
            ( take rule_dict env
                (parse_specs (parse_taint_source ~is_old:true))
                "pattern-sources",
              take_opt rule_dict env
                (parse_specs (parse_taint_propagator ~is_old:true))
                "pattern-propagators",
              take_opt rule_dict env
                (parse_specs (parse_taint_sanitizer ~is_old:true))
                "pattern-sanitizers",
              take rule_dict env
                (parse_specs (parse_taint_sink ~is_old:true))
                "pattern-sinks" )
          in
          `Taint
            {
              sources;
              propagators =
                (* optlist_to_list *)
                (match propagators_opt with
                | None -> []
                | Some (_, xs) -> xs);
              sanitizers =
                (match sanitizers_opt with
                | None -> []
                | Some (_, xs) -> xs);
              sinks;
            })
  | Some ("extract", _) ->
      let formula = parse_pair_old env (find_formula_old env rule_dict) in
      let dst_lang =
        take rule_dict env parse_string_wrap "dest-language"
        |> parse_extract_dest ~id:env.id
      in
      (* TODO: determine fmt---string with interpolated metavars? *)
      let extract = take rule_dict env parse_string "extract" in
      let transform =
        take_opt rule_dict env parse_string_wrap "transform"
        |> Option.map (parse_extract_transform ~id:env.id)
        |> Option.value ~default:R.NoTransform
      in
      let reduce =
        take_opt rule_dict env parse_string_wrap "reduce"
        |> Option.map (parse_extract_reduction ~id:env.id)
        |> Option.value ~default:R.Separate
      in
      `Extract { formula; dst_lang; extract; reduce; transform }
  | Some key ->
      error_at_key env key
        (spf
           "Unexpected value for mode, should be 'search', 'taint', or \
            'extract', not %s"
           (fst key))

(* sanity check there are no remaining fields in rd *)
let report_unparsed_fields rd =
  (* those were not "consumed" *)
  Hashtbl.remove rd.h "pattern";
  Hashtbl.remove rd.h "patterns";
  match Common.hash_to_list rd.h with
  | [] -> ()
  | xs ->
      (* less: we could return an error, but better to be fault-tolerant
       * to futur extensions to the rule format
       *)
      xs
      |> List.iter (fun (k, _v) ->
             logger#warning "skipping unknown field: %s" k)

let parse_one_rule (t : G.tok) (i : int) (rule : G.expr) : Rule.t =
  let rd = yaml_to_dict_no_env ("rules", t) rule in
  let id, languages =
    ( take_no_env rd parse_string_wrap_no_env "id",
      take_no_env rd parse_string_wrap_list_no_env "languages" )
  in
  let languages = parse_languages ~id languages in
  let env =
    {
      id = fst id;
      languages;
      in_metavariable_pattern = false;
      path = [ string_of_int i; "rules" ];
    }
  in
  let mode_opt = take_opt rd env parse_string_wrap "mode" in
  let mode = parse_mode env mode_opt rd in
  let ( (message, severity),
        metadata_opt,
        fix_opt,
        fix_regex_opt,
        paths_opt,
        equivs_opt,
        options_opt ) =
    ( (match mode with
      | `Extract _ -> ("", ("INFO", PI.unsafe_fake_info ""))
      | _ ->
          ( take rd env parse_string "message",
            take rd env parse_string_wrap "severity" )),
      take_opt rd env generic_to_json "metadata",
      take_opt rd env parse_string "fix",
      take_opt rd env parse_fix_regex "fix-regex",
      take_opt rd env parse_paths "paths",
      take_opt rd env parse_equivalences "equivalences",
      take_opt rd env parse_options "options" )
  in
  report_unparsed_fields rd;
  {
    R.id;
    message;
    languages;
    severity = parse_severity ~id:env.id severity;
    mode;
    (* optional fields *)
    metadata = metadata_opt;
    fix = fix_opt;
    fix_regexp = fix_regex_opt;
    paths = paths_opt;
    equivalences = equivs_opt;
    options = options_opt;
  }

let parse_generic_ast ?(error_recovery = false) (file : Fpath.t)
    (ast : AST_generic.program) : Rule.rules * Rule.invalid_rule_error list =
  let t, rules =
    match ast with
    | [ { G.s = G.ExprStmt (e, _); _ } ] -> (
        match e.G.e with
        | Container
            ( Dict,
              ( _,
                [
                  {
                    e =
                      Container
                        ( Tuple,
                          ( _,
                            [
                              { e = L (String (_, ("rules", _), _)); _ }; rules;
                            ],
                            _ ) );
                    _;
                  };
                ],
                _ ) ) -> (
            match rules.G.e with
            | G.Container (G.Array, (l, rules, _r)) -> (l, rules)
            | _ ->
                yaml_error_at_expr rules
                  "expected a list of rules following `rules:`")
        (* it's also ok to not have the toplevel rules:, anyway we never
         * used another toplevel key
         *)
        | G.Container (G.Array, (l, rules, _r)) -> (l, rules)
        | _ ->
            let loc = PI.first_loc_of_file !!file in
            yaml_error (PI.mk_info_of_loc loc)
              "missing rules entry as top-level key")
    | _ -> assert false
    (* yaml_to_generic should always return a ExprStmt *)
  in
  let xs =
    rules
    |> List.mapi (fun i rule ->
           if error_recovery then (
             try Left (parse_one_rule t i rule) with
             | R.Err (R.InvalidRule ((kind, ruleid, _) as err)) ->
                 let s = Rule.string_of_invalid_rule_error_kind kind in
                 logger#warning "skipping rule %s, error = %s" ruleid s;
                 Right err)
           else Left (parse_one_rule t i rule))
  in
  Common.partition_either (fun x -> x) xs

(* We can't call just Yaml_to_generic.program below because when we parse
 * YAML Semgrep rules, we preprocess unicode characters differently.
 * We also need to translate Parse_info.Other_error exn in
 * (Rule.Err (Rule.InvalidYaml)) exn.
 * Note that we can't generate a Rule.Err in Yaml_to_generic directly
 * because we don't want parsing/other/ to depend on core/.
 *)
let parse_yaml_rule_file file =
  let str = Common.read_file file in
  try Yaml_to_generic.parse_yaml_file file str with
  | Parse_info.Other_error (s, t) -> raise (R.Err (R.InvalidYaml (s, t)))

let parse_file ?error_recovery file =
  let ast =
    match FT.file_type_of_file file with
    | FT.Config FT.Json ->
        (* in a parsing-rule context, we don't want the parsed strings by
         * Parse_json.parse_program to remain escaped. For example with this
         * JSON rule:
         * { "rules": [ {
         *       "id": "x",
         *       "message": "",
         *       "languages": ["python"],
         *       "severity": "WARNING",
         *       "pattern": "\"hello\""
         *     }
         *   ]
         * }
         * we want the pattern in the generic AST of the rule to contain the
         * string '"hello"', without the antislash, otherwise
         * Parse_python.parse_any will fail parsing it.
         *
         * Note that we didn't have this problem before when we were using
         * Yojson to parse a JSON rule, because Yojson correctly unescaped
         * and returned the "final string".
         *
         * Note that this is handled correctly by Yaml_to_generic.parse_rule
         * below.
         *)
        Json_to_generic.program ~unescape_strings:true
          (Parse_json.parse_program !!file)
    | FT.Config FT.Jsonnet ->
        if use_ojsonnet then
          let ast = Parse_jsonnet.parse_program !!file in
          (* Note that here we do not support registry-aware import;
           * those are defined in osemgrep/.../Rule_fetching.ml where
           * we use Network.get functions. Thus, semgrep-core -dump_rule
           * will not work with registry-aware import either.
           * Use osemgrep --dump-config instead.
           *)
          let core = Desugar_jsonnet.desugar_program !!file ast in
          let value_ = Eval_jsonnet.eval_program core in
          Manifest_jsonnet_to_AST_generic.manifest_value value_
        else
          Common2.with_tmp_file ~str:"parse_rule" ~ext:"json" (fun tmpfile ->
              let cmd = spf "jsonnet -J vendor %s -o %s" !!file tmpfile in
              let n = Sys.command cmd in
              if n <> 0 then failwith (spf "error executing %s" cmd);
              let ast = Parse_json.parse_program tmpfile in
              Json_to_generic.program ~unescape_strings:true ast)
    | FT.Config FT.Yaml -> parse_yaml_rule_file ~is_target:true !!file
    | _else_ ->
        logger#error "wrong rule format, only JSON/YAML/JSONNET are valid";
        logger#info "trying to parse %s as YAML" !!file;
        parse_yaml_rule_file ~is_target:true !!file
  in
  parse_generic_ast ?error_recovery file ast

(*****************************************************************************)
(* Main Entry point *)
(*****************************************************************************)

let parse file =
  let xs, skipped = parse_file ~error_recovery:false file in
  assert (skipped =*= []);
  xs

let parse_and_filter_invalid_rules file = parse_file ~error_recovery:true file

let parse_xpattern xlang (str, tok) =
  let env =
    {
      id = "-e/-f";
      languages = xlang;
      in_metavariable_pattern = false;
      path = [];
    }
  in
  parse_xpattern env (str, tok) None

(*****************************************************************************)
(* Valid rule filename checks *)
(*****************************************************************************)
(* Those functions could be in a separate file *)

(* alt: could define
 * type yaml_kind = YamlRule | YamlTest | YamlFixed | YamlOther
 *)
let is_test_yaml_file filepath =
  (* .test.yaml files are YAML target files rather than config files! *)
  let filepath = !!filepath in
  Filename.check_suffix filepath ".test.yaml"
  || Filename.check_suffix filepath ".test.yml"
  || Filename.check_suffix filepath ".test.fixed.yaml"
  || Filename.check_suffix filepath ".test.fixed.yml"

let is_valid_rule_filename filename =
  match File_type.file_type_of_file filename with
  (* ".yml" or ".yaml" *)
  | FT.Config FT.Yaml -> not (is_test_yaml_file filename)
  (* old: we were allowing Jsonnet before, but better to skip
   * them for now to avoid adding a jsonnet dependency in our docker/CI
   * FT.Config (FT.Json FT.Jsonnet) when not unit_testing -> true
   *)
  | _else_ -> false<|MERGE_RESOLUTION|>--- conflicted
+++ resolved
@@ -577,30 +577,17 @@
 (*****************************************************************************)
 
 (* less: could move in a separate Parse_xpattern.ml *)
-<<<<<<< HEAD
+
 let parse_xpattern env (str, tok) dict_opt =
-  match env.languages with
-  | Xlang.L (lang, _) ->
-      let pat = Parse_pattern.parse_pattern lang ~print_errors:false str in
-      XP.mk_xpat (XP.Sem (pat, lang)) (str, tok)
-  | Xlang.LRegex ->
-      XP.mk_xpat
-        (Regexp (parse_regexp_xpattern env (str, tok) dict_opt))
-        (str, tok)
-  | Xlang.LGeneric -> (
-      let src = Spacegrep.Src_file.of_string str in
-      match Spacegrep.Parse_pattern.of_src src with
-      | Ok ast -> XP.mk_xpat (XP.Spacegrep ast) (str, tok)
-      | Error err -> failwith err.msg)
-=======
-let parse_xpattern env (str, tok) =
   try
     match env.languages with
     | Xlang.L (lang, _) ->
         let pat = Parse_pattern.parse_pattern lang ~print_errors:false str in
         XP.mk_xpat (XP.Sem (pat, lang)) (str, tok)
     | Xlang.LRegex ->
-        XP.mk_xpat (XP.Regexp (parse_regexp env (str, tok))) (str, tok)
+        XP.mk_xpat
+          (Regexp (parse_regexp_xpattern env (str, tok) dict_opt))
+          (str, tok)
     | Xlang.LGeneric -> (
         let src = Spacegrep.Src_file.of_string str in
         match Spacegrep.Parse_pattern.of_src src with
@@ -617,7 +604,6 @@
                   (str, env.languages, Common.exn_to_s exn, env.path),
                 env.id,
                 tok )))
->>>>>>> 405596e3
 
 (* TODO: note that the [pattern] string and token location [t] given to us
  * by the YAML parser do not correspond exactly to the content
@@ -656,7 +642,6 @@
        (PI.mk_info_of_loc start, PI.mk_info_of_loc end_)
        (* TODO put in *)
      in *)
-<<<<<<< HEAD
   try parse_xpattern env (s, t) (Some dict) with
   | (Time_limit.Timeout _ | UnixExit _) as e -> Exception.catch_and_reraise e
   (* TODO: capture and adjust pos of parsing error exns instead of using [t] *)
@@ -668,9 +653,6 @@
                   (s, env.languages, Common.exn_to_s exn, env.path),
                 env.id,
                 t )))
-=======
-  parse_xpattern env (s, t)
->>>>>>> 405596e3
 
 (*****************************************************************************)
 (* Parser for old (but current) formula *)
