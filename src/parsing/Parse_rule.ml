--- conflicted
+++ resolved
@@ -51,358 +51,6 @@
  *)
 
 (*****************************************************************************)
-<<<<<<< HEAD
-=======
-(* Types *)
-(*****************************************************************************)
-
-type key = string R.wrap
-
-type env = {
-  (* id of the current rule (needed by some exns) *)
-  id : Rule_ID.t;
-  (* languages of the current rule (needed by parse_pattern) *)
-  languages : Rule.languages;
-  (* whether we are underneath a `metavariable-pattern` *)
-  in_metavariable_pattern : bool;
-  (* emma: save the path within the yaml file for each pattern
-   * (this will allow us to later report errors in playground basic mode)
-   *)
-  path : string list;
-  (* for producing decent error messages when checking the validity
-     of the options section that was parsed as a whole from JSON *)
-  options_key : key option;
-  options : Rule_options_t.t option;
-}
-
-(* Parsing generic dictionaries creates a mutable Hashtbl and consumes the
- * fields as they are processed.
- * todo? use a Map instead?
- *)
-type dict = {
-  (* !this is mutated! *)
-  h : (string, key * AST_generic.expr) Hashtbl.t;
-  (* for error reports on missing fields *)
-  first_tok : R.tok;
-}
-
-(*****************************************************************************)
-(* Error Management *)
-(*****************************************************************************)
-
-let yaml_error t s = Rule.raise_error None (InvalidYaml (s, t))
-
-let yaml_error_at_expr (e : G.expr) s =
-  yaml_error (AST_generic_helpers.first_info_of_any (G.E e)) s
-
-let yaml_error_at_key (key : key) s = yaml_error (snd key) s
-
-let error rule_id t s =
-  Rule.raise_error (Some rule_id) (InvalidRule (InvalidOther s, rule_id, t))
-
-let error_at_key rule_id (key : key) s = error rule_id (snd key) s
-
-let error_at_opt_key rule_id (opt_key : key option) s =
-  match opt_key with
-  | Some key -> error_at_key rule_id key s
-  | None -> failwith (spf "Internal error (no location provided): %s" s)
-
-let error_at_expr rule_id (e : G.expr) s =
-  error rule_id (AST_generic_helpers.first_info_of_any (G.E e)) s
-
-let pcre_error_to_string s exn =
-  let message =
-    match exn with
-    | Pcre.Partial -> "String only matched the pattern partially"
-    | BadPartial ->
-        "Pattern contains items that cannot be used together with partial \
-         matching."
-    | BadPattern (msg, pos) -> spf "%s at position %d" msg pos
-    | BadUTF8 -> "UTF8 string being matched is invalid"
-    | BadUTF8Offset ->
-        "Gets raised when a UTF8 string being matched with offset is invalid."
-    | MatchLimit ->
-        "Maximum allowed number of match attempts with\n\
-        \                      backtracking or recursion is reached during \
-         matching."
-    | RecursionLimit -> "Recursion limit reached"
-    | WorkspaceSize -> "Workspace array size reached"
-    | InternalError msg -> spf "Internal error: %s" msg
-  in
-  spf "'%s': %s" s message
-
-let try_and_raise_invalid_pattern_if_error (env : env) (s, t) f =
-  try f () with
-  | (Time_limit.Timeout _ | UnixExit _) as e -> Exception.catch_and_reraise e
-  (* TODO: capture and adjust pos of parsing error exns instead of using [t] *)
-  | exn ->
-      let error_kind : R.invalid_rule_error_kind =
-        match exn with
-        | Parsing_plugin.Missing_plugin msg -> MissingPlugin msg
-        | exn ->
-            InvalidPattern
-              (s, env.languages.target_analyzer, Common.exn_to_s exn, env.path)
-      in
-      Rule.raise_error (Some env.id) (InvalidRule (error_kind, env.id, t))
-
-(*****************************************************************************)
-(* Helpers *)
-(*****************************************************************************)
-
-(* Why do we need this generic_to_json function? Why would we want to convert
- * to JSON when we actually did lots of work to convert the YAML/JSON
- * in the generic AST to get proper error location. This is because
- * the 'metadata' field in Rule.ml is JSON.
- *)
-let generic_to_json rule_id (key : key) ast =
-  let rec aux x =
-    match x.G.e with
-    | G.L (Null _) -> J.Null
-    | G.L (Bool (b, _)) -> J.Bool b
-    | G.L (Float (Some f, _)) -> J.Float f
-    | G.L (Int (Some i, _)) -> J.Int i
-    | G.L (String (_, (s, _), _)) ->
-        (* should use the unescaped string *)
-        J.String s
-    | G.Container (Array, (_, xs, _)) -> J.Array (xs |> Common.map aux)
-    | G.Container (Dict, (_, xs, _)) ->
-        J.Object
-          (xs
-          |> Common.map (fun x ->
-                 match x.G.e with
-                 | G.Container
-                     ( G.Tuple,
-                       (_, [ { e = L (String (_, (k, _), _)); _ }; v ], _) ) ->
-                     (* should use the unescaped string *)
-                     (k, aux v)
-                 | _ ->
-                     error_at_expr rule_id x
-                       ("Expected key/value pair in " ^ fst key ^ " dictionary"))
-          )
-    | G.Alias (_alias, e) -> aux e
-    | _ ->
-        Common.pr2 (G.show_expr_kind x.G.e);
-        error_at_expr rule_id x "Unexpected generic representation of yaml"
-  in
-  aux ast
-
-let read_string_wrap e =
-  match e with
-  | G.L (String (_, (value, t), _)) ->
-      (* should use the unescaped string *)
-      Some (value, t)
-  | G.N (Id ((value, t), _)) -> Some (value, t)
-  | _ -> None
-
-(*****************************************************************************)
-(* Dict helper methods *)
-(*****************************************************************************)
-
-let yaml_to_dict_helper opt_rule_id error_fun_f error_fun_d
-    (enclosing : string R.wrap) (rule : G.expr) : dict =
-  match rule.G.e with
-  (* note that the l/r are actually populated by yaml_to_generic, even
-   * though there is no proper corresponding token
-   *)
-  | G.Container (Dict, (l, fields, _r)) ->
-      let dict = Hashtbl.create 10 in
-      fields
-      |> List.iter (fun field ->
-             match field.G.e with
-             | G.Container
-                 ( G.Tuple,
-                   (_, [ { e = L (String (_, (key_str, t), _)); _ }; value ], _)
-                 ) ->
-                 (* Those are actually silently ignored by many YAML parsers
-                  * which just consider the last key/value as the final one.
-                  * This was a source of bugs in semgrep rules where people
-                  * thought you could enter multiple metavariables under one
-                  * metavariable-regex.
-                  *)
-                 if Hashtbl.mem dict key_str then
-                   Rule.raise_error opt_rule_id
-                     (DuplicateYamlKey
-                        (spf "duplicate key '%s' in dictionary" key_str, t));
-                 Hashtbl.add dict key_str ((key_str, t), value)
-             | _ -> error_fun_f field "Not a valid key value pair");
-      { h = dict; first_tok = l }
-  | _ -> error_fun_d rule ("each " ^ fst enclosing ^ " should be a dictionary")
-
-(* Mutates the Hashtbl! *)
-let take_opt (dict : dict) (env : env) (f : env -> key -> G.expr -> 'a)
-    (key_str : string) : 'a option =
-  Option.map
-    (fun (key, value) ->
-      let res = f env key value in
-      Hashtbl.remove dict.h key_str;
-      res)
-    (Hashtbl.find_opt dict.h key_str)
-
-(* Mutates the Hashtbl! *)
-let take (dict : dict) (env : env) (f : env -> key -> G.expr -> 'a)
-    (key_str : string) : 'a =
-  match take_opt dict env f key_str with
-  | Some res -> res
-  | None -> error env.id dict.first_tok ("Missing required field " ^ key_str)
-
-let fold_dict f dict x = Hashtbl.fold f dict.h x
-
-let yaml_to_dict (env : env) enclosing =
-  yaml_to_dict_helper (Some env.id) (error_at_expr env.id)
-    (error_at_expr env.id) enclosing
-
-(*****************************************************************************)
-(* Parsing methods for before env is created *)
-(*****************************************************************************)
-
-(* Mutates the Hashtbl! *)
-let take_opt_no_env (dict : dict) (f : key -> G.expr -> 'a) (key_str : string) :
-    'a option =
-  Option.map
-    (fun (key, value) ->
-      let res = f key value in
-      Hashtbl.remove dict.h key_str;
-      res)
-    (Hashtbl.find_opt dict.h key_str)
-
-(* Mutates the Hashtbl! *)
-let take_no_env (dict : dict) (f : key -> G.expr -> 'a) (key_str : string) : 'a
-    =
-  match take_opt_no_env dict f key_str with
-  | Some res -> res
-  | None -> yaml_error dict.first_tok ("Missing required field " ^ key_str)
-
-let yaml_to_dict_no_env =
-  yaml_to_dict_helper None yaml_error_at_expr yaml_error_at_expr
-
-let parse_string_wrap_no_env (key : key) x =
-  match read_string_wrap x.G.e with
-  | Some (value, t) -> (value, t)
-  | None -> yaml_error_at_key key ("Expected a string value for " ^ fst key)
-
-let parse_list_no_env (key : key) f x =
-  match x.G.e with
-  | G.Container (Array, (_, xs, _)) -> Common.map f xs
-  | _ -> yaml_error_at_key key ("Expected a list for " ^ fst key)
-
-let parse_string_wrap_list_no_env (key : key) e =
-  let extract_string = function
-    | { G.e = G.L (String (_, (value, t), _)); _ } -> (value, t)
-    | _ ->
-        yaml_error_at_key key
-          ("Expected all values in the list to be strings for " ^ fst key)
-  in
-  parse_list_no_env key extract_string e
-
-(*****************************************************************************)
-(* Parsers for basic types *)
-(*****************************************************************************)
-
-let parse_string_wrap env (key : key) x =
-  match read_string_wrap x.G.e with
-  | Some (value, t) -> (value, t)
-  | None -> error_at_key env.id key ("Expected a string value for " ^ fst key)
-
-(* TODO: delete at some point, should use parse_string_wrap instead *)
-let parse_string env (key : key) x = parse_string_wrap env key x |> fst
-
-let method_ env (key : key) x =
-  let meth = parse_string env key x in
-  match meth with
-  | "DELETE" -> `DELETE
-  | "GET" -> `GET
-  | "HEAD" -> `HEAD
-  | "POST" -> `POST
-  | "PUT" -> `PUT
-  | _ -> error_at_key env.id key ("non-supported HTTP method: " ^ meth)
-
-let parse_auth env (key : key) x : Rule.auth =
-  let auth = yaml_to_dict env key x in
-  match take auth env parse_string "type" with
-  | "sigv4" ->
-      let secret_access_key = take auth env parse_string "secret_access_key" in
-      let access_key_id = take auth env parse_string "access_key_id" in
-      let region = take auth env parse_string "region" in
-      let service = take auth env parse_string "service" in
-      AWS_SIGV4 { secret_access_key; access_key_id; region; service }
-  | auth_ty ->
-      error_at_key env.id key
-        ("Unknown authorization type requested to be added: " ^ auth_ty)
-
-let parse_list env (key : key) f x =
-  match x.G.e with
-  | G.Container (Array, (_, xs, _)) -> Common.map (f env) xs
-  | _ -> error_at_key env.id key ("Expected a list for " ^ fst key)
-
-let parse_listi env (key : key) f x =
-  let get_component i x =
-    let env = { env with path = string_of_int i :: env.path } in
-    f env x
-  in
-  match x.G.e with
-  | G.Container (Array, (_, xs, _)) -> Common.mapi get_component xs
-  | _ -> error_at_key env.id key ("Expected a list for " ^ fst key)
-
-let parse_string_wrap_list conv env (key : key) e =
-  let extract_string_wrap env = function
-    | { G.e = G.L (String (_, (value, t), _)); _ } -> (conv value, t)
-    | _ ->
-        error_at_key env.id key
-          ("Expected all values in the list to be strings for " ^ fst key)
-  in
-  parse_list env key extract_string_wrap e
-
-let parse_bool env (key : key) x =
-  match x.G.e with
-  | G.L (String (_, ("true", _), _)) -> true
-  | G.L (String (_, ("false", _), _)) -> false
-  | G.L (Bool (b, _)) -> b
-  | _x -> error_at_key env.id key (spf "parse_bool for %s" (fst key))
-
-let parse_int env (key : key) x =
-  match x.G.e with
-  | G.L (Int (Some i, _)) -> i
-  | G.L (String (_, (s, _), _)) -> (
-      try int_of_string s with
-      | Failure _ -> error_at_key env.id key (spf "parse_int for %s" (fst key)))
-  | G.L (Float (Some f, _)) ->
-      let i = int_of_float f in
-      if float_of_int i =*= f then i else error_at_key env.id key "not an int"
-  | _x -> error_at_key env.id key (spf "parse_int for %s" (fst key))
-
-let parse_str_or_dict env (value : G.expr) : (G.ident, dict) Either.t =
-  match value.G.e with
-  | G.L (String (_, (value, t), _)) ->
-      (* should use the unescaped string *)
-      Either.Left (value, t)
-  | G.L (Float (Some n, t)) ->
-      if Float.is_integer n then Left (string_of_int (Float.to_int n), t)
-      else Left (string_of_float n, t)
-  | G.N (Id ((value, t), _)) -> Left (value, t)
-  | G.Container (Dict, _) ->
-      Right (yaml_to_dict env ("<TODO>", G.fake "<TODO>") value)
-  | _ ->
-      error_at_expr env.id value
-        "Wrong field for a pattern, expected string or dictionary"
-
-(* env: general data about the current rule
- * key: the word `focus-metavariable` from the original rule.
- * x: the AST expression for the values in the rule that are under
- *    `focus-metavariable`.
- *)
-let parse_focus_mvs env (key : key) (x : G.expr) =
-  match x.e with
-  | G.N (G.Id ((s, _), _))
-  | G.L (String (_, (s, _), _)) ->
-      [ s ]
-  | G.Container (Array, (_, mvs, _)) ->
-      Common.map (fun mv -> fst (parse_string_wrap env key mv)) mvs
-  | _ ->
-      error_at_key env.id key
-        ("Expected a string or a list of strings for " ^ fst key)
-
-(*****************************************************************************)
->>>>>>> dfccb5aa
 (* Parsers for core fields (languages:, severity:) *)
 (*****************************************************************************)
 
