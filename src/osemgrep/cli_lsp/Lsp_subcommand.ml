--- conflicted
+++ resolved
@@ -48,13 +48,8 @@
   CLI_common.setup_logging ~force_color:false ~level:conf.common.logging_level;
   RPC_server.io_ref := (module Io);
   Logs.debug (fun m -> m "Starting semgrep-lsp");
-<<<<<<< HEAD
-  Lwt_platform.run (LS.start ());
+  Lwt_platform.run (LS.start caps);
   Exit_code.ok ~__LOC__
-=======
-  Lwt_platform.run (LS.start caps);
-  Exit_code.ok
->>>>>>> 41875482
 
 (*****************************************************************************)
 (* Entry point *)
