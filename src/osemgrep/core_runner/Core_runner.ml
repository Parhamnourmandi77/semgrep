--- conflicted
+++ resolved
@@ -267,15 +267,9 @@
 
 let prepare_config_for_core_scan (config : Core_scan_config.t)
     (lang_jobs : Lang_job.t list) =
-<<<<<<< HEAD
   let targets_and_rules_of_lang_job (x : Lang_job.t) :
-      Input_to_core_t.target list * Rule.rules =
+      Target.t list * Rule.rules =
     let targets =
-=======
-  let target_mappings_of_lang_job (x : Lang_job.t) : Target.t list * Rule.rules
-      =
-    let target_mappings =
->>>>>>> 2312bf71
       x.targets
       |> List_.map (fun (path : Fpath.t) : Target.t ->
              Regular (Target.mk_regular x.xlang Product.all (File path)))
@@ -289,12 +283,6 @@
         (List_.append targets acc_targets, List_.append rules acc_rules))
       lang_jobs ([], [])
   in
-<<<<<<< HEAD
-=======
-  let target_mappings = List.concat target_mappings in
-  let rules = rules |> List.rev |> List.concat in
-  let targets : Target.t list = target_mappings in
->>>>>>> 2312bf71
   {
     config with
     target_source = Some (Targets targets);
@@ -412,25 +400,13 @@
 
         let scanned = Set_.of_list res.scanned in
 
-<<<<<<< HEAD
         (* TODO(dinosaure): currently, we don't collect metrics when we invoke
            semgrep-core but we should. However, if we implement a way to collect
            metrics, we will just need to set [final_result.extra] to
            [Core_result.Debug]/[Core_result.Time] and this line of code will not change. *)
-        Metrics_.add_max_memory_bytes
-          (Core_profiling.debug_info_to_option res.extra);
-        Metrics_.add_targets_stats scanned
-          (Core_profiling.debug_info_to_option res.extra);
+        Metrics_.add_max_memory_bytes res.profiling;
+        Metrics_.add_targets_stats scanned res.profiling;
         Ok res
   in
   { run }
-=======
-      (* TODO(dinosaure): currently, we don't collect metrics when we invoke
-         semgrep-core but we should. However, if we implement a way to collect
-         metrics, we will just need to set [final_result.extra] to
-         [Core_result.Debug]/[Core_result.Time] and this line of code will not change. *)
-      Metrics_.add_max_memory_bytes res.profiling;
-      Metrics_.add_targets_stats scanned res.profiling;
-      Ok res
->>>>>>> 2312bf71
 [@@profiling]