--- conflicted
+++ resolved
@@ -108,59 +108,11 @@
   Hashtbl.fold (fun lang rules acc -> (lang, rules) :: acc) tbl []
 
 let split_jobs_by_language all_rules all_targets : Lang_job.t list =
-<<<<<<< HEAD
-  let grouped_rules = group_rules_by_target_language all_rules in
-  let cache = Find_target.create_cache () in
-  grouped_rules
-  |> Common.map_filter (fun (lang, rules) ->
-         let rules, targets =
-           match lang with
-           | Xlang.LSpacegrep
-           | Xlang.LAliengrep
-           | Xlang.LRegex ->
-               let rules, targets =
-                 List.fold_left
-                   (fun (rules, targets) rule ->
-                     let required_path_patterns, excluded_path_patterns =
-                       match rule.Rule.paths with
-                       | Some { include_; exclude } -> (include_, exclude)
-                       | None -> ([], [])
-                     in
-                     let targets' =
-                       all_targets
-                       |> List.filter (fun target ->
-                              Find_target.filter_target_for_lang ~cache ~lang
-                                ~required_path_patterns ~excluded_path_patterns
-                                target)
-                     in
-                     if Common.null targets' then (rules, targets)
-                     else (rule :: rules, targets @ targets'))
-                   ([], []) rules
-               in
-               (rules, List.sort_uniq Fpath.compare targets)
-           | _else ->
-               ( rules,
-                 all_targets
-                 |> List.filter (fun target ->
-                        rules
-                        |> List.exists (fun (rule : Rule.t) ->
-                               let ( required_path_patterns,
-                                     excluded_path_patterns ) =
-                                 match rule.paths with
-                                 | Some { include_; exclude } ->
-                                     (include_, exclude)
-                                 | None -> ([], [])
-                               in
-                               Find_target.filter_target_for_lang ~cache ~lang
-                                 ~required_path_patterns ~excluded_path_patterns
-                                 target)) )
-=======
   all_rules |> group_rules_by_target_language
   |> Common.map_filter (fun (xlang, rules) ->
          let targets =
            all_targets
            |> List.filter (Filter_target.filter_target_for_xlang xlang)
->>>>>>> d1103fe8
          in
          if Common.null targets then None
          else Some ({ xlang; targets; rules } : Lang_job.t))
@@ -219,7 +171,7 @@
     x.rules
     |> Common.map (fun (x : Rule.t) ->
            let id, _tok = x.id in
-           id)
+           (id :> string))
   in
   let rule_nums = rule_ids |> Common.mapi (fun i _ -> i) in
   let target_mappings =
