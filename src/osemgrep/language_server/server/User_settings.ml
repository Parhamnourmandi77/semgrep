(* Austin Theriault
 *
 * Copyright (C) 2019-2023 Semgrep, Inc.
 *
 * This library is free software; you can redistribute it and/or
 * modify it under the terms of the GNU Lesser General Public License
 * version 2.1 as published by the Free Software Foundation, with the
 * special exception on linking described in file LICENSE.
 *
 * This library is distributed in the hope that it will be useful, but
 * WITHOUT ANY WARRANTY; without even the implied warranty of
 * MERCHANTABILITY or FITNESS FOR A PARTICULAR PURPOSE.  See the file
 * LICENSE for more details.
 *)

(* Commentary *)
(* User facing settings. Should match all applicable scan settings in *)
(* package.json of the VSCode extension *)

(*****************************************************************************)
(* Prelude *)
(*****************************************************************************)

(*****************************************************************************)
(* Code *)
(*****************************************************************************)
type t = {
  configuration : string list; [@default []]
  exclude : string list; [@default []]
  include_ : string list; [@key "include"] [@default []]
  jobs : int; [@default 2]
  max_memory : int; [@key "maxMemory"] [@default 0]
  max_target_bytes : int; [@key "maxTargetBytes"] [@default 1000000]
  timeout : int; [@default 30]
  timeout_threshold : int; [@key "timeoutThreshold"] [@default 3]
  only_git_dirty : bool; [@key "onlyGitDirty"] [@default true]
  ci : bool; [@default true]
  do_hover : bool; [@default false]
  pro_intrafile : bool; [@default false]
}
[@@deriving yojson]

let default = Yojson.Safe.from_string "{}" |> of_yojson |> Result.get_ok
let t_of_yojson json = of_yojson json
let yojson_of_t settings = to_yojson settings
let pp fmt settings = Yojson.Safe.pretty_print fmt (yojson_of_t settings)

let find_targets_conf_of_t settings : Find_targets.conf =
  let include_ =
    if settings.include_ <> [] then Some settings.include_ else None
  in
  {
    exclude = settings.exclude;
    include_;
    max_target_bytes = settings.max_target_bytes;
    respect_gitignore = true;
    baseline_commit = None;
    diff_depth = 0;
    always_select_explicit_targets = false;
    explicit_targets = Find_targets.Explicit_targets.empty;
    project_root = None;
  }

<<<<<<< HEAD
let core_runner_conf_of_t settings : Core_runner.conf =
  {
    num_jobs = settings.jobs;
    optimizations = true;
    max_memory_mb = settings.max_memory;
    timeout = float_of_int settings.timeout;
    timeout_threshold = settings.timeout_threshold;
    (* TODO: This is breaks things in LSP.js *)
    ast_caching = false;
    dataflow_traces = false;
    nosem = true;
    strict = false;
    matching_explanations = false;
    time_flag = false;
  }
=======
let core_runner_conf_of_t settings =
  Core_runner.
    {
      num_jobs = settings.jobs;
      optimizations = true;
      max_memory_mb = settings.max_memory;
      timeout = float_of_int settings.timeout;
      timeout_threshold = settings.timeout_threshold;
      dataflow_traces = false;
      nosem = true;
      strict = false;
      matching_explanations = false;
      time_flag = false;
    }
>>>>>>> d5b0baa0
<|MERGE_RESOLUTION|>--- conflicted
+++ resolved
@@ -61,24 +61,7 @@
     project_root = None;
   }
 
-<<<<<<< HEAD
 let core_runner_conf_of_t settings : Core_runner.conf =
-  {
-    num_jobs = settings.jobs;
-    optimizations = true;
-    max_memory_mb = settings.max_memory;
-    timeout = float_of_int settings.timeout;
-    timeout_threshold = settings.timeout_threshold;
-    (* TODO: This is breaks things in LSP.js *)
-    ast_caching = false;
-    dataflow_traces = false;
-    nosem = true;
-    strict = false;
-    matching_explanations = false;
-    time_flag = false;
-  }
-=======
-let core_runner_conf_of_t settings =
   Core_runner.
     {
       num_jobs = settings.jobs;
@@ -91,5 +74,4 @@
       strict = false;
       matching_explanations = false;
       time_flag = false;
-    }
->>>>>>> d5b0baa0
+    }