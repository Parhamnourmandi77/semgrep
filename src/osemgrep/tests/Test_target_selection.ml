(*
   Test target selection on git repos with osemgrep.
*)

open Printf

(*
   List targets by invoking Find_targets.get_targets directly.
*)
let list_targets_internal ?(conf = Find_targets.default_conf) ?roots () =
  let roots =
    match roots with
    | None -> [ Rfpath.of_string "." ]
    | Some roots -> roots
  in
  let selected, _skipped = Find_targets.get_target_fpaths conf roots in
  printf "Target files:\n";
  selected |> List.iter (fun fpath -> printf "  %s\n" (Fpath.to_string fpath))

let run_osemgrep caps argv =
  printf "RUN %s\n%!" (argv |> Array.to_list |> String.concat " ");
  CLI.main caps argv

(*
   List targets by going through the full semgrep command.
*)
let osemgrep_ls caps =
  let exit_code =
    run_osemgrep caps [| "semgrep"; "scan"; "--experimental"; "--x-ls"; "." |]
  in
  Alcotest.(check int) "exit code" 0 (Exit_code.to_int exit_code)

let concat_lines lines = String.concat "\n" lines ^ "\n"
let gitignore lines : Testutil_files.t = File (".gitignore", concat_lines lines)

let semgrepignore lines : Testutil_files.t =
  File (".semgrepignore", concat_lines lines)

(* The repo_name will be included in the final test name, so don't worry about
   making the test name unique. *)
type repo_with_tests = {
  repo_name : string;
  repo_files : Testutil_files.t list;
  tests : (string * (CLI.caps -> unit)) list;
}

let test_list_from_project_root =
  ( "list target files from project root (internal)",
    fun _caps -> list_targets_internal () )

let test_cli_list_from_project_root =
  ("list target files from project root", fun caps -> osemgrep_ls caps)

let test_list_targets_from_subdir ?roots cwd =
  let func _caps =
    Testutil_files.with_chdir cwd (fun () ->
        printf "cwd: %s\n" (Sys.getcwd ());
        list_targets_internal ?roots ())
  in
  let name = "list target files from " ^ Fpath.to_string cwd in
  (name, func)

(*
   A list of git repo definitions and tests to run on them.
*)
let repos_with_tests : repo_with_tests list =
  let open Testutil_files in
  [
    {
      repo_name = "simple-semgrepignore";
      repo_files =
        [
          file "a"; file "b"; file "c"; gitignore [ "a" ]; semgrepignore [ "b" ];
        ];
      tests = [ test_list_from_project_root; test_cli_list_from_project_root ];
    };
    {
      repo_name = "no-semgrepignore";
      repo_files = [ file "a"; gitignore [ "a" ] ];
      tests = [ test_list_from_project_root; test_cli_list_from_project_root ];
    };
    {
      repo_name = "gitignore-deignore";
      repo_files =
        [
          gitignore [ "bin/*"; "!bin/ignore-me-not" ];
          dir "bin" [ file "ignore-me"; file "ignore-me-not" ];
        ];
      tests = [ test_list_from_project_root; test_cli_list_from_project_root ];
    };
    {
      repo_name = "nested-repo";
      repo_files = [ dir "a" [ dir "b" [ file "target" ] ] ];
      tests =
        [
          test_list_from_project_root;
          (* subfolder that doesn't contain the target directly *)
          test_list_targets_from_subdir (Fpath.v "a");
          (* subfolder that contains the target *)
          test_list_targets_from_subdir (Fpath.v "a/b");
        ];
    };
  ]

let mask_output =
  [
    Testo.mask_line ~after:"Initialized empty Git repository in" ();
    Testo.mask_line ~after:"[main (root-commit) " ~before:"]" ();
    Testo.mask_pcre_pattern "/test-[a-f0-9]+";
  ]

<<<<<<< HEAD
(*
   Create a list of tests for each test repo.
*)
let tests caps : Testo.test list =
  repos_with_tests
  |> List_.map (fun { repo_name; repo_files; tests } ->
         tests
         |> List_.map (fun (test_name, test_func) ->
                Testo.create
                  ~category:[ "target selection on real git repos"; repo_name ]
                  ~checked_output:Stdout ~mask_output test_name (fun () ->
                    Git_wrapper.with_git_repo repo_files (fun () ->
                        test_func caps))))
  |> List_.flatten
=======
let tests caps =
  repos
  |> List_.map (fun (repo_name, (files : Testutil_files.t list)) ->
         T.create
           ~category:[ "target selection on real git repos" ]
           ~checked_output:Stdout
           ~normalize:
             [
               T.mask_line ~after:"Initialized empty Git repository in" ();
               T.mask_line ~after:"[main (root-commit) " ~before:"]" ();
               T.mask_pcre_pattern "/test-[a-f0-9]+";
             ]
           repo_name
           (fun () -> with_git_repo files (fun () -> osemgrep_ls caps)))
>>>>>>> b10498e2
<|MERGE_RESOLUTION|>--- conflicted
+++ resolved
@@ -102,14 +102,13 @@
     };
   ]
 
-let mask_output =
+let normalize =
   [
     Testo.mask_line ~after:"Initialized empty Git repository in" ();
     Testo.mask_line ~after:"[main (root-commit) " ~before:"]" ();
     Testo.mask_pcre_pattern "/test-[a-f0-9]+";
   ]
 
-<<<<<<< HEAD
 (*
    Create a list of tests for each test repo.
 *)
@@ -120,23 +119,7 @@
          |> List_.map (fun (test_name, test_func) ->
                 Testo.create
                   ~category:[ "target selection on real git repos"; repo_name ]
-                  ~checked_output:Stdout ~mask_output test_name (fun () ->
+                  ~checked_output:Stdout ~normalize test_name (fun () ->
                     Git_wrapper.with_git_repo repo_files (fun () ->
                         test_func caps))))
-  |> List_.flatten
-=======
-let tests caps =
-  repos
-  |> List_.map (fun (repo_name, (files : Testutil_files.t list)) ->
-         T.create
-           ~category:[ "target selection on real git repos" ]
-           ~checked_output:Stdout
-           ~normalize:
-             [
-               T.mask_line ~after:"Initialized empty Git repository in" ();
-               T.mask_line ~after:"[main (root-commit) " ~before:"]" ();
-               T.mask_pcre_pattern "/test-[a-f0-9]+";
-             ]
-           repo_name
-           (fun () -> with_git_repo files (fun () -> osemgrep_ls caps)))
->>>>>>> b10498e2
+  |> List_.flatten