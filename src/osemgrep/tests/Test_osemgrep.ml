--- conflicted
+++ resolved
@@ -45,26 +45,6 @@
 let test_scan_config_registry_no_token (caps : CLI.caps) =
   Testo.create __FUNCTION__ (fun () ->
       Testutil_files.with_tempdir ~chdir:true (fun _tmp_path ->
-<<<<<<< HEAD
-          TL.with_logs
-            ~f:(fun () ->
-              let command =
-                [|
-                  "semgrep";
-                  "scan";
-                  "--experimental";
-                  "--debug";
-                  "--config";
-                  "r/python.lang.correctness.useless-eqeq.useless-eqeq";
-                |]
-              in
-              log_command command;
-              CLI.main caps command)
-            ~final:(fun res ->
-              Alcotest.(check int)
-                "semgrep exit code" 0
-                (Exit_code.to_int res.exit_code))))
-=======
           let exit_code =
             CLI.main caps
               [|
@@ -76,8 +56,7 @@
                 "r/python.lang.correctness.useless-eqeq.useless-eqeq";
               |]
           in
-          assert (exit_code =*= Exit_code.ok)))
->>>>>>> b10498e2
+          Exit_code.Check.ok res.exit_code))
 
 (* Remaining part of test_login.py (see also Test_login_subcommand.ml) *)
 let test_scan_config_registry_with_invalid_token caps : Testo.test =
@@ -88,48 +67,6 @@
            (fun () ->
              TL.with_fake_deployment_response TL.fake_deployment (fun () ->
                  (* log back in *)
-<<<<<<< HEAD
-                 TL.with_logs
-                   ~f:(fun () ->
-                     (* we're not calling CLI.main() because it would also do
-                      * some metrics call, so simpler to call directly
-                      * Login_subcommand.
-                      *)
-                     Login_subcommand.main
-                       (caps :> < Cap.stdout ; Cap.network >)
-                       [| "semgrep-login" |])
-                   ~final:(fun res ->
-                     assert (res.logs =~ "[.\n]*Saved access token");
-                     Alcotest.(check int)
-                       "semgrep exit code" 0
-                       (Exit_code.to_int res.exit_code)));
-             (* Even if we are allowed to login with a fake token (because
-              * of the with_fake_deployment_response), outside of it
-              * we can't use the registry with an invalid token.
-              *
-              * alt: call CLI.main, but that would require to intercept
-              * the regular output of the program as CLI.main intercept
-              * exn in CLI.safe_run and transform them in output.
-              * TODO: test_login.py assert exit_code == 7
-              *)
-             try
-               Scan_subcommand.main caps
-                 [|
-                   "semgrep-scan";
-                   "--experimental";
-                   "--config";
-                   "r/python.lang.correctness.useless-eqeq.useless-eqeq";
-                 |]
-               |> ignore;
-               failwith "scan should fail when the token is invalid"
-             with
-             | Error.Semgrep_error
-                 ( {|Failed to download config from https://semgrep.dev/c/r/python.lang.correctness.useless-eqeq.useless-eqeq: HTTP GET failed: 401 Unauthorized:
-{"error":"Not authorized"}|},
-                   _ ) ->
-                 (* we got the exn as intended, good *)
-                 ())))
-=======
                  (* we're not calling CLI.main() because it would also do
                   * some metrics call, so simpler to call directly
                   * Login_subcommand.
@@ -139,7 +76,7 @@
                      (caps :> < Cap.stdout ; Cap.network >)
                      [| "semgrep-login" |]
                  in
-                 assert (exit_code =*= Exit_code.ok)));
+                 Exit_code.Check.ok exit_code));
 
          (* Even if we are allowed to login with a fake token (because
           * of the with_fake_deployment_response), outside of it
@@ -169,7 +106,6 @@
 {"error":"Invalid Authorization"}|}
                msg;
              ()))
->>>>>>> b10498e2
 
 (*****************************************************************************)
 (* Entry point *)
