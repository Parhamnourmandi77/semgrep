open Common
open Fpath_.Operators
module E = Error
module Env = Semgrep_envvars
module FT = File_type
module C = Rules_config
module R = Rule
module XP = Xpattern
module Http_helpers = Http_helpers.Make (Lwt_platform)

(*****************************************************************************)
(* Prelude *)
(*****************************************************************************)
(*
   Fetching rules from the local filesystem or from the network (registry).

   TODO:
    - lots of stuff ...

   osemgrep-only:
    - can pass -e without -l (try all possible languages)
    - use a registry cache to speedup things

   Partially translated from config_resolver.py
 *)

(*****************************************************************************)
(* Types *)
(*****************************************************************************)

(* python: was called ConfigFile, and called a 'config' in text output.
 * TODO? maybe we don't need this intermediate type anymore; just return
 * a pair, which would remove the need for partition_rules_and_errors.
 *)
type rules_and_origin = {
  rules : Rule.rules;
  errors : Rule.invalid_rule_error list;
  origin : origin; (* used by Validate_subcommand *)
}

(* TODO? more complex origin? Remote of Uri.t | Embedded of Fpath.t ?
 * or just put the Semgrep_dashdash_config.config_kind it comes from?
 * This type is used only for rewrite_rule_ids.
 *)
and origin =
  | CLI_argument
  | Local_file of Fpath.t
  | Registry
  | App
  | Untrusted_remote of Uri.t
[@@deriving show]

(*****************************************************************************)
(* Rewrite rule ids *)
(*****************************************************************************)

let prefix_for_fpath_opt (fpath : Fpath.t) : string option =
  assert (Fpath.is_file_path fpath);
  let* rel_path =
    if Fpath.is_rel fpath then Some fpath
      (* python: paths had no common prefix; not possible to relativize *)
    else Fpath.rem_prefix (Fpath.v (Sys.getcwd ())) fpath
  in
  (* LATER: we should use Fpath.normalize first, but pysemgrep
   * doesn't as shown by tests/e2e/test_check.py::test_basic_rule__relative
   * so we reproduce the same behavior, leading sometimes to some
   * weird rule id like "rules....rules.test" when passing
   * rules/../rules/test.yaml to --config.
   * TODO? pass legacy flag and improve the behavior when not legacy?
   *)
  match List.rev (Fpath.segs rel_path) with
  | [] -> raise Impossible
  | [ _file ] -> None
  | _file :: dirs ->
      let prefix =
        dirs |> List.rev |> List_.map (fun s -> s ^ ".") |> String.concat ""
      in
      Some prefix

let mk_rewrite_rule_ids (origin : origin) : Rule_ID.t -> Rule_ID.t =
 fun (rule_id : Rule_ID.t) ->
  (*
   Check the validity of the rule ID and prepend the path to rule file if
   the rewrite_rule_ids option is set.
*)
  let opt_prefix =
    match origin with
    | Local_file fpath -> prefix_for_fpath_opt fpath
    | _ -> None
  in
  match opt_prefix with
  | None -> rule_id
  | Some prefix ->
      Rule_ID.sanitize_string prefix ^ Rule_ID.to_string rule_id
      |> Rule_ID.of_string

(*****************************************************************************)
(* Helpers *)
(*****************************************************************************)

let partition_rules_and_errors (xs : rules_and_origin list) :
    Rule.rules * Rule.invalid_rule_error list =
  let (rules : Rule.rules) = xs |> List.concat_map (fun x -> x.rules) in
  let (errors : Rule.invalid_rule_error list) =
    xs |> List.concat_map (fun x -> x.errors)
  in
  (rules, errors)

let fetch_content_from_url_async ?(token_opt = None) (url : Uri.t) :
    string Lwt.t =
  (* TOPORT? _nice_semgrep_url() *)
  Logs.debug (fun m -> m "trying to download from %s" (Uri.to_string url));
  let content =
    let headers =
      match token_opt with
      | None -> None
      | Some token -> Some [ Auth.auth_header_of_token token ]
    in
    let%lwt res = Http_helpers.get_async ?headers url in
    match res with
    | Ok (body, _) -> Lwt.return body
    | Error (msg, _) ->
        (* was raise Semgrep_error, but equivalent to abort now *)
        Error.abort
          (spf "Failed to download config from %s: %s" (Uri.to_string url) msg)
  in
  Logs.debug (fun m -> m "finished downloading from %s" (Uri.to_string url));
  content

(*****************************************************************************)
(* Registry caching *)
(*****************************************************************************)

(* We cache rules from the registry at the string content level.
 * alt: we could cache directly the parsed rules, but Rule.t now contains
 * closures (we now parse patterns lazily) which complicates things
 * (the Marshall module does not like functional values).
 * Anyway parsing a rule is now fast; what takes time is downloading
 * the rules from the network, which we optimize here.
 *
 * We also use a 24h cache for rules accessed from the registry. This
 * speedups things quite a lot for users without a great Internet connection.
 * In any case, the registry is rarely modified so users do not need to have
 * access to the very latest registry. Lagging 24 hours behind is fine
 * (and you can still use --no-registry-caching if really you want the latest).
 * This is similar to the network version_check that we also cache for 24
 * hours.
 * alt: We could also fetch in parallel the rules from the registry and
 * start the engine with the possibly old rules, and as we go check if
 * the rules changed and rerun the engine if needed. This is more complicated
 * though and would maybe require to switch to OCaml 5.0. Not worth it for now.
 *)
type _registry_cached_value =
  ( string (* the YAML rules, as an unparsed string *),
    float (* timestamp *) * Uri.t )
  Cache_disk.cached_value_on_disk

(* better: faster fetching by using a cache *)
let fetch_content_from_registry_url_async ~token_opt ~registry_caching url =
  Metrics_.g.is_using_registry <- true;
  if not registry_caching then fetch_content_from_url_async ~token_opt url
  else
    let cache_dir = !Env.v.user_dot_semgrep_dir / "cache" / "registry" in
    let cache_methods =
      {
        Cache_disk.cache_file_for_input =
          (fun url ->
            (* Better to obfuscate the cache files, like in Unison, to
             * discourage people to play with it. Also simple way to escape
             * special chars in a URL.
             * hopefully there will be no collision.
             *)
            let md5 = Digest.string (Uri.to_string url) in
            (* TODO: this also assumes yaml registry content. We need an
             * extension because Parse_rule.parse_file behaves differently
             * depending on the extension.
             *)
            cache_dir // Fpath.(v (Digest.to_hex md5) + "yaml"));
        cache_extra_for_input = (fun url -> (Unix.time (), url));
        check_extra =
          (fun (time2, url2) ->
            (* 24h hours caching *)
            Uri.equal url url2 && Unix.time () -. time2 <= 3600. *. 24.);
        input_to_string = Uri.to_string;
      }
    in
    Cache_disk.cache_lwt fetch_content_from_url_async cache_methods url

(*****************************************************************************)
(* Registry and yaml aware jsonnet *)
(*****************************************************************************)

let parse_yaml_for_jsonnet (file : string) : AST_jsonnet.program =
  Logs.debug (fun m -> m "loading yaml file %s, converting to jsonnet" file);
  (* TODO? or use Yaml_to_generic.parse_yaml_file which seems
   * to be used to parse semgrep rules?
   *)
  let gen = Yaml_to_generic.program file in
  (* python: we were simply using a yaml parser and then
   * dumping it back as JSON and then parsing the JSON (which is
   * valid jsonnet). What we do here is a bit more complicated but
   * the advantage is that we get proper error location then!
   *)
  AST_generic_to_jsonnet.program gen

let import_callback ~registry_caching base str =
  match str with
  | s when s =~ ".*\\.y[a]?ml$" ->
      (* On the fly conversion from yaml to jsonnet. We can do
       * 'local x = import "foo.yml";'!
       *)
      let final_path = Filename.concat base str in
      Some (parse_yaml_for_jsonnet final_path)
  | s ->
      let url_opt =
        try
          let in_docker = !Semgrep_envvars.v.in_docker in
          let kind = Rules_config.parse_config_string ~in_docker s in
          match kind with
          | C.A _ -> failwith "TODO: app_config in jsonnet not handled"
          | C.R rkind ->
              let url = Semgrep_Registry.url_of_registry_config_kind rkind in
              Some url
          | C.URL url -> Some url
          (* TODO? allow to import any config_str? even a directory?
           * factorize with rules_from_dashdash_config?
           *)
          | C.Dir _
          | C.File _ ->
              None
        with
        | E.Semgrep_error _ -> None
      in
      url_opt
      |> Option.map (fun url ->
             (* similar to load_rules_from_url() but here we
              * must return some AST_jsonnet, not rules (yet).
              *
              * TODO: ask for JSON in headers which improves performance
              * because Yaml rule parsing is slower than Json rule parsing.
              *
              * TODO: fix token_opt parameter. Currently we don't pass it.
              * import_callback either needs an additional parameter, or
              * parse_rule should take an import_callback as a parameter.
              *)
             let content =
               Lwt_platform.run
                 (fetch_content_from_registry_url_async ~token_opt:None
                    ~registry_caching url)
             in
             (* TODO: this assumes every URLs are for yaml, but maybe we could
              * also import URLs to jsonnet files or gist! or look at the
              * header mimetype when downloading the URL to decide how to
              * convert it further?
              *)
             Common2.with_tmp_file ~str:content ~ext:"yaml" (fun file ->
                 (* LATER: adjust locations so refer to registry URL *)
                 parse_yaml_for_jsonnet file))
[@@profiling]

(* Performs modification to metadata for non-registry/app originating rules.
 * This is so that we can have trusted data in metadata subsequent to this
 * point and rely on the values in certain fields later.
 *
 * Currently this is important for:
 *  - Secrets
 *    * 'semgrep.dev'.rule.origin checked for validators
 *)
let modify_registry_provided_metadata (origin : origin) (rule : Rule.t) =
  match origin with
  | Registry
  | App ->
      rule
  | CLI_argument
  | Local_file _
  | Untrusted_remote _ ->
      let replace obj key v =
        match (obj : JSON.t) with
        | Object members ->
            JSON.Object
              (List_.map
                 (function
                   | key', _ when key = key' -> (key, v)
                   | x -> x)
                 members)
        | x -> x
      in
      (* SECURITY: Set metadata from non-registry secrets rules so that
       * validators are not run. The default requirement is that the rule be
       * served from the pro origin. Without this, local rules could use
       * validators which may exfiltrate data from source code.
       *)
      let updated_metdata =
        let* metadata = rule.metadata in
        let* registry_data = JSON.member "semgrep.dev" metadata in
        let* rule_data = JSON.member "rule" registry_data in
        match rule.product with
        | `Secrets ->
            replace rule_data "origin" (JSON.String "local")
            |> replace registry_data "rule"
            |> replace metadata "semgrep.dev"
            |> fun x -> Some (Some x)
        | _ -> None
      in
      { rule with metadata = updated_metdata ||| rule.metadata }

(* similar to Parse_rule.parse_file but with special import callbacks
 * for a registry-aware jsonnet.
 * We also pass a ~registry_caching so our registry-aware jsonnet is also
 * registry-cache aware.
 *)
let parse_rule ~rewrite_rule_ids ~origin ~registry_caching (file : Fpath.t) :
    Rule.rules * Rule.invalid_rule_error list =
  let rule_id_rewriter =
    if rewrite_rule_ids then Some (mk_rewrite_rule_ids origin) else None
  in
  let rules, errors =
    match FT.file_type_of_file file with
    | FT.Config FT.Jsonnet ->
        Logs.warn (fun m ->
            m
              "Support for Jsonnet rules is experimental and currently meant \
               for internal use only. The syntax may change or be removed at \
               any point.");
        let ast = Parse_jsonnet.parse_program file in
        let core =
          Desugar_jsonnet.desugar_program
            ~import_callback:(import_callback ~registry_caching)
            file ast
        in
        let value_ = Eval_jsonnet.eval_program core in
        let gen = Manifest_jsonnet_to_AST_generic.manifest_value value_ in
        (* TODO: put to true at some point *)
        Parse_rule.parse_generic_ast ~rewrite_rule_ids:rule_id_rewriter
          ~error_recovery:false file gen
    | _ ->
        Parse_rule.parse_and_filter_invalid_rules
          ~rewrite_rule_ids:rule_id_rewriter file
  in
  (List_.map (modify_registry_provided_metadata origin) rules, errors)

(*****************************************************************************)
(* Loading rules *)
(*****************************************************************************)

(* Note that we don't sanity check Parse_rule.is_valid_rule_filename(),
 * so if you explicitely pass a file that does not have the right
 * extension, we will still process it
 * (could be useful for .jsonnet, which is not recognized yet as a
 *  Parse_rule.is_valid_rule_filename, but we still need ojsonnet to
 *  be done).
 * We pass a ~registry_caching parameter here because the rule file can
 * be a jsonnet file importing rules from the registry.
 *)
let load_rules_from_file ~rewrite_rule_ids ~origin ~registry_caching
    (file : Fpath.t) : rules_and_origin =
  Logs.debug (fun m -> m "loading local config from %s" !!file);
  if Sys.file_exists !!file then (
    let rules, errors =
      parse_rule ~rewrite_rule_ids ~origin ~registry_caching file
    in
    Logs.debug (fun m -> m "Done loading local config from %s" !!file);
    { rules; errors; origin = Local_file file })
  else
    (* This should never happen because Semgrep_dashdash_config only builds
     * a File case if the file actually exists.
     *)
    Error.abort (spf "file %s does not exist anymore" !!file)

let load_rules_from_url_async ~origin ?token_opt ?(ext = "yaml") url :
    rules_and_origin Lwt.t =
  let%lwt content = fetch_content_from_url_async ?token_opt url in
  let ext, content =
    if ext = "policy" then
      (* project rule_config, from config_resolver.py in _make_config_request *)
      try
        match Yojson.Basic.from_string content with
        | `Assoc e -> (
            match List.assoc "rule_config" e with
            | `String e -> ("json", e)
            | _else -> (ext, content))
        | _else -> (ext, content)
      with
      | _failure -> (ext, content)
    else (ext, content)
  in
  let rules =
    Common2.with_tmp_file ~str:content ~ext (fun file ->
        let file = Fpath.v file in
        load_rules_from_file ~rewrite_rule_ids:false ~origin
          ~registry_caching:false file)
  in
  Lwt.return rules

let load_rules_from_url ~origin ?token_opt ?(ext = "yaml") url :
    rules_and_origin =
  Lwt_platform.run (load_rules_from_url_async ~origin ?token_opt ~ext url)

(* TODO: caps *)
let rules_from_dashdash_config_async ~rewrite_rule_ids ~token_opt
    ~registry_caching kind : rules_and_origin list Lwt.t =
  match kind with
  | C.File path ->
      Lwt.return
        [
          load_rules_from_file ~rewrite_rule_ids ~registry_caching
            ~origin:(Local_file path) path;
        ]
  | C.Dir dir ->
      List_files.list dir
      (* TOPORT:
         and not _is_hidden_config(l.relative_to(loc))
         ...
         def _is_hidden_config(loc: Path) -> bool:
         """
         Want to keep rules/.semgrep.yml but not path/.github/foo.yml
         Also want to keep src/.semgrep/bad_pattern.yml but not ./.pre-commit-config.yaml
         """
         return any(
           part != os.curdir
           and part != os.pardir
           and part.startswith(".")
           and DEFAULT_SEMGREP_CONFIG_NAME not in part
           for part in loc.parts
         )
      *)
      |> List.filter Parse_rule.is_valid_rule_filename
      |> List_.map (fun file ->
             load_rules_from_file ~rewrite_rule_ids ~origin:(Local_file file)
               ~registry_caching file)
      |> Lwt.return
  | C.URL url ->
      (* TODO: Re-enable passing in our token to trusted remote urls.
         * This is currently disabled because we don't want to pass our token
         * to untrusted endpoints. There should be a relatively painless way
         * to do this, but this can be addressed in a follow-up PR.
      *)
      let%lwt rules =
        load_rules_from_url_async ~origin:(Untrusted_remote url) ~token_opt:None
          url
      in
      Lwt.return [ rules ]
  | C.R rkind ->
      let url = Semgrep_Registry.url_of_registry_config_kind rkind in
      let%lwt content =
        fetch_content_from_registry_url_async ~token_opt ~registry_caching url
      in
      (* TODO: this also assumes every registry URL is for yaml *)
      let rules =
        Common2.with_tmp_file ~str:content ~ext:"yaml" (fun file ->
            let file = Fpath.v file in
            [
              load_rules_from_file ~rewrite_rule_ids ~origin:Registry
                ~registry_caching file;
            ])
      in
      Lwt.return rules
  | C.A Policy ->
      let token =
        match token_opt with
        | None ->
            Error.abort
              (spf
                 "Cannot to download rules from policy without authorization \
                  token")
        | Some token -> token
      in
      let caps = Cap.network_caps_UNSAFE () in
      let caps = Auth.cap_token_and_network token caps in
      let uri = Semgrep_App.url_for_policy caps in
      let%lwt rules =
        load_rules_from_url_async ~token_opt ~ext:"policy" ~origin:Registry uri
      in
      Metrics_.g.is_using_app <- true;
      Lwt.return [ rules ]
  | C.A SupplyChain ->
      Metrics_.g.is_using_app <- true;
      failwith "TODO: SupplyChain not handled yet"

let rules_from_dashdash_config ~rewrite_rule_ids ~token_opt ~registry_caching
    kind : rules_and_origin list =
  Lwt_platform.run
    (rules_from_dashdash_config_async ~rewrite_rule_ids ~token_opt
       ~registry_caching kind)

(*****************************************************************************)
(* Entry point *)
(*****************************************************************************)

let rules_from_pattern pattern : rules_and_origin list =
  let pat, xlang_opt, fix = pattern in
  let fk = Tok.unsafe_fake_tok "" in
  let rules_and_origin_for_xlang xlang =
    let xpat = Parse_rule.parse_xpattern xlang (pat, fk) in
    (* force the parsing of the pattern to get the parse error if any *)
    (match xpat.XP.pat with
    | XP.Sem (lpat, _) -> Lazy.force lpat |> ignore
    | XP.Spacegrep _
    | XP.Aliengrep _
    | XP.Regexp _ ->
        ());
    let rule = Rule.rule_of_xpattern xlang xpat in
    let rule = { rule with id = (Constants.rule_id_for_dash_e, fk); fix } in
    { rules = [ rule ]; errors = []; origin = CLI_argument }
  in
  match xlang_opt with
  | Some xlang ->
      (* TODO? capture also parse errors here? and transform the pattern
         * parse error in invalid_rule_error to return in rules_and_origin? *)
      [ rules_and_origin_for_xlang xlang ]
  (* osemgrep-only: better: can use -e without -l! we try all languages *)
  | None ->
      (* We need uniq_by because Lang.assoc contain multiple times the
         * same value, for instance we have ("cpp", Cpp); ("c++", Cpp) in
         * Lang.assoc
         * TODO? use Xlang.assoc instead?
      *)
      let all_langs =
        Lang.assoc
        |> Common.map (fun (_k, l) -> l)
        |> Common.uniq_by ( =*= )
        (* TODO: we currently get a segfault with the Dart parser
           * (for example on a pattern like ': string (* filename *)'), so we
           * skip Dart for now (which anyway is not really supported).
        *)
        |> Common.exclude (fun x -> x =*= Lang.Dart)
      in
      all_langs
      |> Common.map_filter (fun l ->
             try
               let xlang = Xlang.of_lang l in
               let r = rules_and_origin_for_xlang xlang in
               Logs.debug (fun m ->
                   m "language %s valid for the pattern" (Lang.show l));
               Some r
             with
             | R.Error _
             | Failure _ ->
                 None)

let rules_from_rules_source_async ~token_opt ~rewrite_rule_ids ~registry_caching
    (src : Rules_source.t) : rules_and_origin list Lwt.t =
  match src with
  | Configs xs ->
      xs
      |> Lwt_list.map_p (fun str ->
             let in_docker = !Semgrep_envvars.v.in_docker in
             let config = Rules_config.parse_config_string ~in_docker str in
             rules_from_dashdash_config_async ~rewrite_rule_ids ~token_opt
               ~registry_caching config)
      |> Lwt.map List.concat
  (* better: '-e foo -l regex' was not handled in pysemgrep
   *  (got a weird 'invalid pattern clause' error)
   * better: '-e foo -l generic' was not handled in semgrep-core
   *)
  | Pattern (pat, xlang_opt, fix) ->
      Lwt.return (rules_from_pattern (pat, xlang_opt, fix))
[@@profiling]

<<<<<<< HEAD
      match xlang_opt with
      | Some xlang ->
          (* TODO? capture also parse errors here? and transform the pattern
           * parse error in invalid_rule_error to return in rules_and_origin? *)
          [ rules_and_origin_for_xlang xlang ]
      (* osemgrep-only: better: can use -e without -l! we try all languages *)
      | None ->
          (* We need uniq_by because Lang.assoc contain multiple times the
           * same value, for instance we have ("cpp", Cpp); ("c++", Cpp) in
           * Lang.assoc
           * TODO? use Xlang.assoc instead?
           *)
          let all_langs =
            Lang.assoc
            |> List_.map (fun (_k, l) -> l)
            |> List_.uniq_by ( =*= )
            (* TODO: we currently get a segfault with the Dart parser
             * (for example on a pattern like ': string (* filename *)'), so we
             * skip Dart for now (which anyway is not really supported).
             *)
            |> List_.exclude (fun x -> x =*= Lang.Dart)
          in
          all_langs
          |> List_.map_filter (fun l ->
                 try
                   let xlang = Xlang.of_lang l in
                   let r = rules_and_origin_for_xlang xlang in
                   Logs.debug (fun m ->
                       m "language %s valid for the pattern" (Lang.show l));
                   Some r
                 with
                 | R.Error _
                 | Failure _ ->
                     None))
[@@profiling]
=======
(* TODO We can probably delete this. *)
(* python: mix of resolver_config.get_config() and get_rules() *)
let rules_from_rules_source ~token_opt ~rewrite_rule_ids ~registry_caching
    (src : Rules_source.t) : rules_and_origin list =
  Lwt_platform.run
    (rules_from_rules_source_async ~token_opt ~rewrite_rule_ids
       ~registry_caching src)
>>>>>>> d8bb1197
<|MERGE_RESOLUTION|>--- conflicted
+++ resolved
@@ -517,16 +517,16 @@
       *)
       let all_langs =
         Lang.assoc
-        |> Common.map (fun (_k, l) -> l)
-        |> Common.uniq_by ( =*= )
+        |> List_.map (fun (_k, l) -> l)
+        |> List_.uniq_by ( =*= )
         (* TODO: we currently get a segfault with the Dart parser
            * (for example on a pattern like ': string (* filename *)'), so we
            * skip Dart for now (which anyway is not really supported).
         *)
-        |> Common.exclude (fun x -> x =*= Lang.Dart)
+        |> List_.exclude (fun x -> x =*= Lang.Dart)
       in
       all_langs
-      |> Common.map_filter (fun l ->
+      |> List_.map_filter (fun l ->
              try
                let xlang = Xlang.of_lang l in
                let r = rules_and_origin_for_xlang xlang in
@@ -557,48 +557,10 @@
       Lwt.return (rules_from_pattern (pat, xlang_opt, fix))
 [@@profiling]
 
-<<<<<<< HEAD
-      match xlang_opt with
-      | Some xlang ->
-          (* TODO? capture also parse errors here? and transform the pattern
-           * parse error in invalid_rule_error to return in rules_and_origin? *)
-          [ rules_and_origin_for_xlang xlang ]
-      (* osemgrep-only: better: can use -e without -l! we try all languages *)
-      | None ->
-          (* We need uniq_by because Lang.assoc contain multiple times the
-           * same value, for instance we have ("cpp", Cpp); ("c++", Cpp) in
-           * Lang.assoc
-           * TODO? use Xlang.assoc instead?
-           *)
-          let all_langs =
-            Lang.assoc
-            |> List_.map (fun (_k, l) -> l)
-            |> List_.uniq_by ( =*= )
-            (* TODO: we currently get a segfault with the Dart parser
-             * (for example on a pattern like ': string (* filename *)'), so we
-             * skip Dart for now (which anyway is not really supported).
-             *)
-            |> List_.exclude (fun x -> x =*= Lang.Dart)
-          in
-          all_langs
-          |> List_.map_filter (fun l ->
-                 try
-                   let xlang = Xlang.of_lang l in
-                   let r = rules_and_origin_for_xlang xlang in
-                   Logs.debug (fun m ->
-                       m "language %s valid for the pattern" (Lang.show l));
-                   Some r
-                 with
-                 | R.Error _
-                 | Failure _ ->
-                     None))
-[@@profiling]
-=======
 (* TODO We can probably delete this. *)
 (* python: mix of resolver_config.get_config() and get_rules() *)
 let rules_from_rules_source ~token_opt ~rewrite_rule_ids ~registry_caching
     (src : Rules_source.t) : rules_and_origin list =
   Lwt_platform.run
     (rules_from_rules_source_async ~token_opt ~rewrite_rule_ids
-       ~registry_caching src)
->>>>>>> d8bb1197
+       ~registry_caching src)