--- conflicted
+++ resolved
@@ -140,12 +140,11 @@
 
 type semgrep_with_rules_t =
   (Rule.t list * Rule.invalid_rule_error list) * float ->
-  Report.final_result * Fpath.t list
+  Core_result.final_result * Fpath.t list
 
 val semgrep_with_rules :
   ?match_hook:(string -> Pattern_match.t -> unit) ->
   Runner_config.t ->
-<<<<<<< HEAD
   semgrep_with_rules_t
 
 (*****************************************************************************)
@@ -156,17 +155,13 @@
   type state
 
   val pre_process : Rule.t list -> Rule.t list * state
-  val post_process : state -> Report.final_result -> Report.final_result
+  val post_process : state -> Core_result.final_result -> Core_result.final_result
 end
 
 val hook_pre_and_post_processor : (module Pre_and_post_processor) ref
 
 val call_with_pre_and_post_processor :
   semgrep_with_rules_t -> semgrep_with_rules_t
-=======
-  (Rule.t list * Rule.invalid_rule_error list) * float ->
-  Core_result.final_result * Fpath.t list
->>>>>>> 763b291f
 
 (*****************************************************************************)
 (* Utilities functions used in tests or semgrep-core variants *)
