(* Yoann Padioleau
 *
 * Copyright (C) 2020-2023 Semgrep Inc.
 *
 * This library is free software; you can redistribute it and/or
 * modify it under the terms of the GNU Lesser General Public License
 * version 2.1 as published by the Free Software Foundation, with the
 * special exception on linking described in file LICENSE.
 *
 * This library is distributed in the hope that it will be useful, but
 * WITHOUT ANY WARRANTY; without even the implied warranty of
 * MERCHANTABILITY or FITNESS FOR A PARTICULAR PURPOSE.  See the file
 * LICENSE for more details.
 *)
open Common
open Fpath_.Operators
module PM = Pattern_match
module E = Core_error
module MR = Mini_rule
module R = Rule
module RP = Core_result
module In = Input_to_core_j
module OutJ = Semgrep_output_v1_j

let logger = Logging.get_logger [ __MODULE__ ]

(*****************************************************************************)
(* Purpose *)
(*****************************************************************************)
(* A "Core" scan.
 *
 * ## pysemgrep vs semgrep-core
 *
 * Officially, `semgrep-core` is never run on its own. External users run
 * `semgrep`, which invokes `semgrep-core` with the appropriate rules and
 * targets. However, for development purposes it can be convenient to skip
 * the wrapper. Therefore, we also maintain some code paths that allow
 * `semgrep-core` to take in rules or patterns and perform its own file
 * targeting. These will not always return the same results as the equivalent
 * `semgrep` run.
 *
 * When invoked by `pysemgrep`, `semgrep-core` will always be passed
 * `-rules` and `-targets`. All the code relevant to `pysemgrep` runs will be
 * found in code paths where the rules file and the targets file are not `""`.
 *
 * While the `rules` file is just the collection of rules, the `targets` file
 * describes the mapping of targets to rules. See `Input_to_core.atd` target
 * type. `semgrep-core` follows the target-to-rulemappings without validation
 * or filtering.
 *
 * ## Performance
 *
 * The main components of performance can generally be broken down into:
 *
 * - rule parse time
 * - target parse time
 * - match time
 *   - pattern match time
 *   - formula evaluation time
 *
 * The `-json_time` output includes timings for the three broad components. In
 * general (at least at the time this was written), target parsing takes the
 * longest. Matching does not usually take long, though it can when there are
 * many general patterns (e.g. `$X`) that require going deep
 *(e.g. multiple `...` or `<... $X ...>`). Also, getting the range of a
 * large sub-AST can be slow because it requires collecting all the tokens in
 * that sub-AST. Most of the rules that take longest are generic rules,
 * however, because they run on every file.
 *
 * ## Memory usage
 *
 * Semgrep uses memory liberally. The main components of memory usage can
 * generally be broken down into:
 *
 * - rule parsing
 * - targets file parsing
 *   - in addition to saving the targets, we seem to keep around the
 *     buffer used to parse it
 * - running each target (this should not accumulate)
 *   - parsing the target
 *   - saving the pattern results
 *   - collecting the output for each target
 *   - other memory used while matching
 * - saving the output for each target
 * - some unknown accumulation that happens while running targets but goes
 *   away if we run `Gc.full_major` after each target
 * - creating the final output
 *
 * Of these, the memory used by rule parsing and targets file parsing has an
 * outsized impact on the memory used by multi-process runs because those two
 * structures are used by every process. (They are only read from, but they
 * end up getting copied into the process during garbage collection.) In
 * particular, the targets file is O(num_rules \* num_targets).
 *
 * If we need to reduce memory further, some options include:
 *
 * - Reduce memory used by rule parsing? (Have not investigated but from my
 *   personal profiling this seems too high)
 * - Further streamline the targets file and fix the problem with the buffer
 * - Investigate the unknown accumulation
 * - Compress non-necessary output (namely, `-json_time` is passed by default)
 * - Stream the outputs instead of collecting them and outputting them at the
 *   end
 *
 * For profiling, a useful module is `mem_usage`. See physical memory used in
 * total and by each object with:
 *
 * ```ocaml
 * let phys_mem () = Mem_usage.prettify_bytes (Mem_usage.((info ()).process_physical_memory))
 * let obj_size o = Mem_usage.prettify_bytes (Obj.reachable_words (Obj.repr o) * 8)
 * ```
 *
 * Note that `obj_size` may inadvertently prevent an object from being freed.
 *
 * Additionally, OCaml provides `Spacetime` for certain compilers.
 *It works best on Linux machines.
 *
 * We also have had stack overflows. OCaml <=4.14.0, we avoided this using
 * `List_.map`, which is tail-recursive, instead of `List.map`.
 *)

(*****************************************************************************)
(* Types *)
(*****************************************************************************)

(* The type of the semgrep core scan. We define it here so that
   semgrep and semgrep-proprietary use the same definition *)
type core_scan_func = Core_scan_config.t -> Core_result.result_or_exn

(* A target is [Not_scanned] when semgrep didn't find any applicable rules.
 * The information is useful to return to pysemgrep/osemgrep to
 * display statistics.
 *
 * The [original_target] below is useful to deal with extract rules. Indeed,
 * the file processed in [iter_targets_and_get_matches_and_exn_to_errors]
 * may be a temporary "extracted" file that is not the file we want to report
 * as scanned; we want to report as scanned the original target file.
 *)
type was_scanned = Scanned of Extract.original_target | Not_scanned

(* Type of the iter_targets_and_get_matches_and_exn_to_errors callback.

   A target handler returns (matches, was_scanned) where was_scanned indicates
   whether at least one rule applied to the target since the target could
   be excluded by all the rules via per-rule include/exclude patterns.
   alt: baking this flag into match_result type would lead to even worse
   complexity

   Remember that a target handler runs in another process (via Parmap).
*)
type target_handler = In.target -> RP.matches_single_file * was_scanned

(*****************************************************************************)
(* Helpers *)
(*****************************************************************************)

(*
   If the target is a named pipe, copy it into a regular file and return
   that. This allows multiple reads on the file.

   This is intended to support one or a small number of targets created
   manually on the command line with e.g. <(echo 'eval(x)') which the
   shell replaces by a named pipe like '/dev/fd/63'.

   update: This can be used also to fetch rules from the network!
   e.g., semgrep-core -rules <(curl https://semgrep.dev/c/p/ocaml) ...

   coupling: this functionality is implemented also in semgrep-python.
*)
let replace_named_pipe_by_regular_file path =
  UTmp.replace_named_pipe_by_regular_file_if_needed ~prefix:"semgrep-core-" path

(*
   Sort targets by decreasing size. This is meant for optimizing
   CPU usage when processing targets in parallel on a fixed number of cores.
*)
let sort_targets_by_decreasing_size (targets : In.target list) : In.target list
    =
  targets
  |> List_.map (fun target -> (target, UFile.filesize (Fpath.v target.In.path)))
  |> List.sort (fun (_, (a : int)) (_, b) -> compare b a)
  |> List_.map fst

(* In some context, a target passed in might have disappeared, or have been
 * encoded in the wrong way in the Inputs_to_core.atd (for example
 * in the case of filenames with special unicode bytes in it), in which case
 * Common2.filesize above would fail and crash the whole scan as the
 * raised exn is outside the iter_targets_and_get_matches_and_exn_to_errors
 * big try. This is why it's better to filter those problematic targets
 * early on.
 *)
let filter_existing_targets (targets : In.target list) :
    In.target list * OutJ.skipped_target list =
  targets
  |> Either_.partition_either (fun (target : In.target) ->
         let file = target.In.path in
         if Sys.file_exists file then Left target
         else
           Right
             {
               Semgrep_output_v1_t.path = Fpath.v file;
               reason = Nonexistent_file;
               details = Some "File does not exist";
               rule_id = None;
             })

let set_matches_to_proprietary_origin_if_needed (xtarget : Xtarget.t)
    (matches : RP.matches_single_file) : RP.matches_single_file =
  (* If our target is a proprietary language, or we've been using the
   * proprietary engine, then label all the resulting matches with the Pro
   * engine kind. This can't really be done any later, because we need the
   * language that we're running on.
   *
   * If those hooks are set, it's probably a pretty good indication that
   * we're using Pro features.
   *)
  if
    Option.is_some !Match_tainting_mode.hook_setup_hook_function_taint_signature
    || Option.is_some !Dataflow_tainting.hook_function_taint_signature
    || Xlang.is_proprietary xtarget.xlang
  then
    {
      matches with
      Core_result.matches = List_.map PM.to_proprietary matches.matches;
    }
  else matches

(*****************************************************************************)
(* Pysemgrep progress bar *)
(*****************************************************************************)

(* Print additional target count so the Python progress bar knows *)
let print_cli_additional_targets (config : Core_scan_config.t) (n : int) : unit
    =
  match config.output_format with
  | Json true -> Out.put (string_of_int n)
  | _ -> ()

(* TODO: suspicious: this runs in a child process. Please explain how it's
   safe to write a dot on stdout in a child process and why it's mixed with
   JSON output.
*)
let print_cli_progress (config : Core_scan_config.t) : unit =
  (* Print when each file is done so the Python progress bar knows *)
  match config.output_format with
  | Json true -> Out.put "."
  | _ -> ()

(*****************************************************************************)
(* Printing matches *)
(*****************************************************************************)

let string_of_toks toks =
  String.concat ", " (List_.map (fun tok -> Tok.content_of_tok tok) toks)

(* TODO: use Logs.app instead of those Out.put? *)
let rec print_taint_call_trace ~format ~spaces = function
  | Pattern_match.Toks toks -> Core_text_output.print_match ~format ~spaces toks
  | Call { call_toks; intermediate_vars; call_trace } ->
      let spaces_string = String.init spaces (fun _ -> ' ') in
      Out.put (spaces_string ^ "call to");
      Core_text_output.print_match ~format ~spaces call_toks;
      if intermediate_vars <> [] then
        Out.put
          (spf "%sthese intermediate values are tainted: %s" spaces_string
             (string_of_toks intermediate_vars));
      Out.put (spaces_string ^ "then");
      print_taint_call_trace ~format ~spaces:(spaces + 2) call_trace

let print_taint_trace ~format taint_trace =
  if format =*= Core_text_output.Normal then
    taint_trace |> Lazy.force
    |> List.iteri (fun idx { PM.source_trace; tokens; sink_trace } ->
           if idx =*= 0 then Out.put "  * Taint may come from this source:"
           else Out.put "  * Taint may also come from this source:";
           print_taint_call_trace ~format ~spaces:4 source_trace;
           if tokens <> [] then
             Out.put
               (spf "  * These intermediate values are tainted: %s"
                  (string_of_toks tokens));
           Out.put "  * This is how taint reaches the sink:";
           print_taint_call_trace ~format ~spaces:4 sink_trace)

let print_match ?str (config : Core_scan_config.t) match_ ii_of_any =
  (* there are a few fake tokens in the generic ASTs now (e.g.,
   * for DotAccess generated outside the grammar) *)
<<<<<<< HEAD
  let { match_format; mvars; _ } = config in
  let {
    Pattern_match.env;
    tokens = (lazy tokens_matched_code);
    taint_trace;
    dependency_match;
    _;
  } =
    match_
  in
  let toks = tokens_matched_code |> List.filter Tok.is_origintok in
  let dep_toks_and_version =
    match dependency_match with
    | Some (dmatched, _) ->
        Some
          ( dmatched.toks |> List.filter Tok.is_origintok,
            dmatched.package_version )
    | None -> None
  in
  (if mvars =*= [] then (
     Core_text_output.print_match ?str ~format:match_format toks;
     Option.iter
       (fun (toks, version) ->
         pr ("with dependency match at version " ^ version);
         Core_text_output.print_match ~format:match_format toks)
       dep_toks_and_version)
=======
  let { Pattern_match.env; tokens = (lazy tokens_matched_code); taint_trace; _ }
      =
    match_
  in
  let toks = tokens_matched_code |> List.filter Tok.is_origintok in
  (if config.mvars =*= [] then
     Core_text_output.print_match ?str ~format:config.match_format toks
>>>>>>> d5ae61e6
   else
     (* similar to the code of Lib_matcher.print_match, maybe could
      * factorize code a bit.
      *)
     let mini, _maxi = Tok_range.min_max_toks_by_pos toks in
     let file, line = (Tok.file_of_tok mini, Tok.line_of_tok mini) in

     let strings_metavars =
       config.mvars
       |> List_.map (fun x ->
              match Common2.assoc_opt x env with
              | Some any ->
                  any |> ii_of_any
                  |> List.filter Tok.is_origintok
                  |> List_.map Tok.content_of_tok
                  |> Core_text_output.join_with_space_if_needed
              | None -> failwith (spf "the metavariable '%s' was not bound" x))
     in
     Out.put (spf "%s:%d: %s" file line (String.concat ":" strings_metavars));
     ());
  Option.iter (print_taint_trace ~format:config.match_format) taint_trace

(*****************************************************************************)
(* Parallelism *)
(*****************************************************************************)

(*
   Run jobs in parallel, using number of cores specified with -j.
*)
let map_targets ncores f (targets : In.target list) =
  (*
     Sorting the targets by decreasing size is based on the assumption
     that larger targets will take more time to process. Starting with
     the longer jobs allows parmap to feed the workers with shorter and
     shorter jobs, as a way of maximizing CPU usage.
     This is a kind of greedy algorithm, which is in general not optimal
     but hopefully good enough in practice.

     This is needed only when ncores > 1, but to reduce discrepancy between
     the two modes, we always sort the target queue in the same way.
  *)
  let targets = sort_targets_by_decreasing_size targets in
  if ncores <= 1 then List_.map f targets
  else (
    (*
       Parmap creates ncores children processes which listen for
       chunks of input. When a chunk size is specified, parmap feeds
       the ncores processes in small chunks of the specified size
       instead of just dividing the input list into exactly ncores chunks.

       Since our jobs are relatively big compared to the serialization
       and communication overhead, setting the chunk size to 1 works
       fine.  We don't want to have two giant target files in the same
       chunk, so this setting takes care of it.
    *)
    (* Quoting Parmap's README:
     * > To obtain maximum speed, Parmap tries to pin the worker processes to a CPU
     * Unfortunately, on the new Apple M1, and depending on the number of workers,
     * Parmap will enter an infinite loop trying (but failing) to pin a worker to
     * CPU 0. This only happens with HomeBrew installs, presumably because under
     * HomeBrew's build environment HAVE_MACH_THREAD_POLICY_H is set
     * (https://github.com/rdicosmo/parmap/blob/1.2.3/src/setcore_stubs.c#L47).
     * So, despite it may hurt perf a bit, we disable core pinning to work around
     * this issue until this is fixed in a future version of Parmap.
     *)
    Parmap.disable_core_pinning ();
    assert (ncores > 0);
    let init _ = Logging.add_PID_tag () in
    Parmap.parmap ~init ~ncores ~chunksize:1 f (Parmap.L targets))

(*****************************************************************************)
(* Timeout *)
(*****************************************************************************)

(* Certain patterns may be too general and match too many times on big files.
 * This does not cause a Timeout during parsing or matching, but returning
 * a huge number of matches can stress print_matches_and_errors_json
 * and anyway is probably a sign that the pattern should be rewritten.
 * This puts also lots of stress on the semgrep Python wrapper which has
 * to do lots of range intersections with all those matches.
 *)
let filter_files_with_too_many_matches_and_transform_as_timeout
    max_match_per_file matches =
  let per_files =
    matches
    |> List_.map (fun ({ pm; _ } : Core_result.processed_match) ->
           (!!(pm.file), pm))
    |> Assoc.group_assoc_bykey_eff
  in

  let offending_file_list =
    per_files
    |> List_.map_filter (fun (file, xs) ->
           if List.length xs > max_match_per_file then Some file else None)
  in
  let offending_files = Hashtbl_.hashset_of_list offending_file_list in
  let new_matches =
    matches
    |> List_.exclude (fun ({ pm; _ } : Core_result.processed_match) ->
           Hashtbl.mem offending_files !!(pm.file))
  in
  let new_errors, new_skipped =
    offending_file_list
    |> List_.map (fun file ->
           (* logging useful info for rule writers *)
           logger#info "too many matches on %s, generating exn for it" file;
           let sorted_offending_rules =
             let matches = List.assoc file per_files in
             matches
             |> List_.map (fun m ->
                    let rule_id = m.Pattern_match.rule_id in
                    ( ( rule_id.Pattern_match.id,
                        rule_id.Pattern_match.pattern_string ),
                      m ))
             |> Assoc.group_assoc_bykey_eff
             |> List_.map (fun (k, xs) -> (k, List.length xs))
             |> Assoc.sort_by_val_highfirst
             (* nosemgrep *)
           in
           let offending_rules = List.length sorted_offending_rules in
           let biggest_offending_rule =
             match sorted_offending_rules with
             | x :: _ -> x
             | _ -> assert false
           in
           let (id, pat), cnt = biggest_offending_rule in
           logger#info
             "most offending rule: id = %s, matches = %d, pattern = %s"
             (Rule_ID.to_string id) cnt pat;

           (* todo: we should maybe use a new error: TooManyMatches of int * string*)
           let loc = Tok.first_loc_of_file file in
           let error =
             E.mk_error (Some id) loc
               (spf
                  "%d rules result in too many matches, most offending rule \
                   has %d: %s"
                  offending_rules cnt pat)
               OutJ.TooManyMatches
           in
           let skipped =
             sorted_offending_rules
             |> List_.map (fun (((rule_id : Rule_ID.t), _pat), n) ->
                    let details =
                      Some
                        (spf
                           "found %i matches for rule %s, which exceeds the \
                            maximum of %i matches."
                           n
                           (Rule_ID.to_string rule_id)
                           max_match_per_file)
                    in
                    {
                      Semgrep_output_v1_t.path = Fpath.v file;
                      reason = Too_many_matches;
                      details;
                      rule_id = Some rule_id;
                    })
           in
           (error, skipped))
    |> List.split
  in
  (new_matches, new_errors, List.flatten new_skipped)
[@@profiling "Run_semgrep.filter_too_many_matches"]

(*****************************************************************************)
(* Error management *)
(*****************************************************************************)

(* Convert invalid rules to errors to be reported at the end.
   This used to raise an exception causing an early abort.

   TODO: restore early abort but only in strict mode?
   TODO: report an error or not depending on the kind of problem?
*)
let errors_of_invalid_rule_errors (invalid_rules : Rule.invalid_rule_error list)
    =
  List_.map E.error_of_invalid_rule_error invalid_rules

let sanity_check_invalid_patterns (res : Core_result.t) :
    Core_result.result_or_exn =
  match
    res.errors
    |> List.find_opt (function
         | { Core_error.typ = OutJ.PatternParseError _; _ } -> true
         | _else_ -> false)
  with
  | None -> Ok res
  | Some err ->
      let e = Exception.catch (Failure "Pattern parse error") in
      Error (e, Some err)

(*****************************************************************************)
(* Parsing (non-cached) *)
(*****************************************************************************)

(* for -rules *)
let rules_from_rule_source (config : Core_scan_config.t) :
    Rule.t list * Rule.invalid_rule_error list =
  let rule_source =
    match config.rule_source with
    | Some (Core_scan_config.Rule_file file) ->
        (* useful when using process substitution, e.g.
         * semgrep-core -rules <(curl https://semgrep.dev/c/p/ocaml) ...
         *)
        Some
          (Core_scan_config.Rule_file (replace_named_pipe_by_regular_file file))
    | other -> other
  in
  match rule_source with
  | Some (Core_scan_config.Rule_file file) ->
      logger#linfo (lazy (spf "Parsing %s:\n%s" !!file (UFile.read_file file)));
      Parse_rule.parse_and_filter_invalid_rules ~rewrite_rule_ids:None file
  | Some (Core_scan_config.Rules rules) -> (rules, [])
  | None ->
      (* TODO: ensure that this doesn't happen *)
      failwith "missing rules"

(* TODO? this is currently deprecated, but pad still has hope the
 * feature can be resurrected.
 *)
let parse_equivalences equivalences_file =
  match equivalences_file with
  | None -> []
  | Some file -> Parse_equivalences.parse file
[@@profiling]

(*****************************************************************************)
(* Iteration helpers *)
(*****************************************************************************)

(*
   Returns a list of match results and a separate list of scanned targets.
*)
let iter_targets_and_get_matches_and_exn_to_errors (config : Core_scan_config.t)
    (handle_target : target_handler) (targets : In.target list) :
    Core_profiling.file_profiling RP.match_result list * Fpath.t list =
  (* The path in match_and_path_list is None when the file was not scanned *)
  let (match_and_path_list
        : (Core_profiling.file_profiling RP.match_result * Fpath.t option) list)
      =
    targets
    |> map_targets config.ncores (fun (target : In.target) ->
           let file = Fpath.v target.path in
           logger#info "Analyzing %s" !!file;
           let (res, was_scanned), run_time =
             Common.with_time (fun () ->
                 try
                   (* this is used to generate warnings in the logs
                    * when we exceed or are close to exceed the memory limit
                    *)
                   let get_context () =
                     match !Rule.last_matched_rule with
                     | None -> !!file
                     | Some rule_id ->
                         spf "%s on %s" (Rule_ID.to_string rule_id) !!file
                   in
                   Memory_limit.run_with_memory_limit ~get_context
                     ~mem_limit_mb:config.max_memory_mb (fun () ->
                       (* we used to call timeout_function() here, but this
                        * is now done in Match_rules because we now
                        * timeout per rule, not per file since pysemgrep
                        * passed all the rules to semgrep-core.
                        *
                        * old: timeout_function file config.timeout ...
                        *)
                       let res, was_scanned = handle_target target in

                       (* This is just to test -max_memory, to give a chance
                        * to Gc.create_alarm to run even if the program does
                        * not even need to run the Gc. However, this has a
                        * slow perf penality on small programs, which is why
                        * it's better to keep guarded when you're
                        * not testing -max_memory.
                        *)
                       if config.test then Gc.full_major ();
                       logger#trace "done with %s" !!file;

                       (res, was_scanned))
                 with
                 (* note that Semgrep_error_code.exn_to_error already handles
                  * Timeout and would generate a TimeoutError code for it,
                  * but we intercept Timeout here to give a better diagnostic.
                  *)
                 | (Match_rules.File_timeout _ | Out_of_memory) as exn ->
                     (* TODO? why we use Match_patters.last_matched_rule here
                      * and below Rule.last_matched_rule?
                      *)
                     (match !Match_patterns.last_matched_rule with
                     | None -> ()
                     | Some rule ->
                         logger#info "critical exn while matching ruleid %s"
                           (Rule_ID.to_string rule.id);
                         logger#info "full pattern is: %s"
                           rule.MR.pattern_string);
                     let loc = Tok.first_loc_of_file !!file in
                     let errors =
                       match exn with
                       | Match_rules.File_timeout rule_ids ->
                           logger#info "Timeout on %s" !!file;
                           (* TODO what happened here is several rules
                              timed out while trying to scan a file.
                              Which heuristically indicates that the
                              file is probably the problem. Once we get
                              rid of the python wrapper we should
                              improve the error message displayed to
                              clearly state that someone investigating
                              should assume the timeout is due to the
                              file *)
                           rule_ids
                           |> List_.map (fun error_rule_id ->
                                  E.mk_error (Some error_rule_id) loc ""
                                    OutJ.Timeout)
                           |> E.ErrorSet.of_list
                       | Out_of_memory ->
                           logger#info "OutOfMemory on %s" !!file;
                           E.ErrorSet.singleton
                             (E.mk_error !Rule.last_matched_rule loc ""
                                OutJ.OutOfMemory)
                       | _ -> raise Impossible
                     in
                     ( Core_result.make_match_result [] errors
                         (Core_profiling.empty_partial_profiling file),
                       Scanned (Original file) )
                     (* those were converted in Main_timeout in timeout_function()*)
                     (* FIXME:
                        Actually, I managed to get this assert to trigger by running
                        semgrep -c p/default-v2 on elasticsearch with -timeout 0.01 ! *)
                 | Time_limit.Timeout _ ->
                     failwith
                       "Time limit exceeded (this shouldn't happen, FIXME)"
                 (* It would be nice to detect 'R.Err (R.InvalidRule _)' here
                  * for errors while parsing patterns. This exn used to be raised earlier
                  * in sanity_check_rules_and_invalid_rules(), but after
                  * the lazy parsing of patterns, those errors are raised
                  * later. Unfortunately, we can't catch and reraise here, because
                  * with -j 2, Parmap will just abort the whole thing and return
                  * a different kind of exception to the caller. Instead, we
                  * we need to convert all exns in errors (see the code further below),
                  * and only in sanity_check_invalid_patterns() we can detect if one
                  * of those errors was a PatternParseError.
                  * does-not-work:
                  * | R.Err (R.InvalidRule _) as exn when false ->
                  *   Exception.catch_and_reraise exn
                  *)
                 (* convert all other exns (e.g., a parse error in a target file,
                  * a parse error in a pattern), in an empty match result with errors,
                  * so that one error in one target file or rule does not abort the whole
                  * semgrep-core process.
                  *)
                 | exn when not !Flag_semgrep.fail_fast ->
                     let e = Exception.catch exn in
                     let errors =
                       Core_error.ErrorSet.singleton
                         (E.exn_to_error None !!file e)
                     in
                     ( Core_result.make_match_result [] errors
                         (Core_profiling.empty_partial_profiling file),
                       Scanned (Original file) ))
           in
           let scanned_path =
             match was_scanned with
             | Scanned (Original target) -> Some target
             | Not_scanned -> None
           in
           (Core_result.add_run_time run_time res, scanned_path))
  in
  let matches, opt_paths = List.split match_and_path_list in
  let scanned =
    opt_paths |> List_.map_filter Fun.id
    (* It's necessary to remove duplicates because extracted targets are
       mapped back to their original target, and you can have multiple
       extracted targets for a single file. Might as well sort too *)
    |> List.sort_uniq Fpath.compare
  in
  (matches, scanned)

(*****************************************************************************)
(* File targeting and rule filtering *)
(*****************************************************************************)
let rec find_lockfile file : Fpath.t option =
  let exception Found of Fpath.t in
  let dir = Fpath.parent file in
  if Fpath.is_root dir then None
  else
    try
      dir
      |> List_files.iter (fun file _ ->
             if Fpath.basename file =*= "package-lock.json" then
               raise (Found file));
      find_lockfile dir
    with
    | Found file -> Some file

(* let read_key key (json : Yojson.Basic.t) =
   match json with
   | `Assoc xs -> List.assoc_opt key xs
   | _ -> None *)

type package_lock_name =
  | Str of string * package_lock_name
  | NM of package_lock_name
  | Done
(* [@@deriving show] *)
(*
let parse_package_lock file (json : Yojson.Basic.t) :
    AST_generic.dependency list =
  let ( let* ) = Option.bind in
  let rec parse_package_name str = function
    | 'n' :: 'o' :: 'd' :: 'e' :: '_' :: 'm' :: 'o' :: 'd' :: 'u' :: 'l' :: 'e'
      :: 's' :: '/' :: xs -> (
        match str with
        | _ :: _ ->
            Str
              ( Common2.string_of_list Common2.string_of_char (List.rev str),
                NM (parse_package_name [] xs) )
        | [] -> NM (parse_package_name [] xs))
    | x :: xs -> parse_package_name (x :: str) xs
    | [] -> (
        match str with
        | _ :: _ -> Str (str |> List.rev |> List.to_seq |> String.of_seq, Done)
        | [] -> Done)
  in
  let rec name_of_package_name = function
    | NM (Str (name, Done)) -> name
    | NM x
    | Str (_, x) ->
        name_of_package_name x
    | Done -> failwith "impossible"
  in
  let rec nm_count = function
    | NM x -> 1 + nm_count x
    | Str (_, x) -> nm_count x
    | Done -> 0
  in
  match read_key "packages" json with
  | Some pckgs -> (
      let manifest_deps =
        let* manifest = read_key "" pckgs in
        let* deps = read_key "dependencies" manifest in
        match deps with
        | `Assoc mds -> Some mds
        | _ -> None
      in
      match pckgs with
      | `Assoc pckgs ->
          pckgs
          |> List.filter_map (function
               | "", _ -> None
               | name, package ->
                   (* pr2 name; *)
                   let name =
                     name |> Common2.list_of_string |> parse_package_name []
                   in
                   (* pr2 (show_package_lock_name name); *)
                   let* package_version =
                     let* v = read_key "version" package in
                     match v with
                     | `String v -> Some v
                     | _ -> None
                   in
                   let package_name = name |> name_of_package_name in
                   let is_nested = nm_count name > 1 in
                   Some
                     AST_generic.
                       {
                         package_name;
                         package_version;
                         ecosystem = Npm;
                         transitivity =
                           (if is_nested then Transitive
                            else
                              match manifest_deps with
                              | Some mds ->
                                  if
                                    mds |> List.map fst |> List.mem package_name
                                  then Direct
                                  else Transitive
                              | _ -> Unknown);
                         url = None;
                         (* TODO: Actually get line info *)
                         loc = (Pos.make ~file 0, Pos.make ~file 0);
                       })
      | _ -> [])
  | None -> []

let parse_lockfile file =
  file |> Fpath.to_string |> Yojson.Basic.from_file
  |> parse_package_lock (Fpath.to_string file)


let map_generic_dict f xs = xs |> Tok.unbracket |> Common.map (fun (expr : AST_generic.expr) ->
  match expr.e with
    | Container (Tuple, (_ , [ {e = L (String (_, (str, _), _)) ; _} ; value ] , _ )) -> f str value
    | _ -> None
  ) *)

let read_key key (expr : AST_generic.expr) =
  match expr.e with
  | Container (Dict, xs) ->
      xs |> Tok.unbracket
      |> Common.find_some_opt (fun (expr : AST_generic.expr) ->
             match expr.e with
             | Container
                 ( Tuple,
                   (_, [ { e = L (String (_, (str, _), _)); _ }; value ], _) )
               when String.equal str key ->
                 Some value
             | _ -> None)
  | _ -> None

let parse_package_lock (expr : AST_generic.expr) : AST_generic.dependency list =
  let ( let* ) = Option.bind in
  let rec parse_package_name str = function
    | 'n' :: 'o' :: 'd' :: 'e' :: '_' :: 'm' :: 'o' :: 'd' :: 'u' :: 'l' :: 'e'
      :: 's' :: '/' :: xs -> (
        match str with
        | _ :: _ ->
            Str
              ( Common2.string_of_list Common2.string_of_char (List.rev str),
                NM (parse_package_name [] xs) )
        | [] -> NM (parse_package_name [] xs))
    | x :: xs -> parse_package_name (x :: str) xs
    | [] -> (
        match str with
        | _ :: _ -> Str (str |> List.rev |> List.to_seq |> String.of_seq, Done)
        | [] -> Done)
  in
  let rec name_of_package_name = function
    | NM (Str (name, Done)) -> name
    | NM x
    | Str (_, x) ->
        name_of_package_name x
    | Done -> failwith "impossible"
  in
  let rec nm_count = function
    | NM x -> 1 + nm_count x
    | Str (_, x) -> nm_count x
    | Done -> 0
  in
  match read_key "packages" expr with
  | Some pckgs -> (
      let manifest_deps =
        let* manifest = read_key "" pckgs in
        read_key "dependencies" manifest
      in
      match pckgs.e with
      | Container (Dict, pckgs) ->
          pckgs |> Tok.unbracket
          |> List.filter_map (fun (expr : AST_generic.expr) ->
                 match expr.e with
                 | Container
                     ( Tuple,
                       (_, [ { e = L (String (_, ("", _), _)); _ }; _ ], _) ) ->
                     None
                 | Container
                     ( Tuple,
                       ( _,
                         [
                           { e = L (String (_, (name, nameTok), _)); _ };
                           package;
                         ],
                         _ ) ) ->
                     let name =
                       name |> Common2.list_of_string |> parse_package_name []
                     in
                     let* package_version =
                       let* v = read_key "version" package in
                       match v.e with
                       | L (String (_, (v, _), _)) -> Some v
                       | _ -> None
                     in
                     let package_name = name |> name_of_package_name in
                     let is_nested = nm_count name > 1 in
                     Some
                       AST_generic.
                         {
                           package_name;
                           package_version;
                           ecosystem = Npm;
                           transitivity =
                             (if is_nested then Transitive
                              else
                                match manifest_deps with
                                | Some expr -> (
                                    match read_key package_name expr with
                                    | Some _ -> Direct
                                    | None -> Transitive)
                                | _ -> Unknown);
                           url = None;
                           loc =
                             ( (Tok.unsafe_loc_of_tok nameTok).pos,
                               (Tok.unsafe_loc_of_tok nameTok).pos );
                           toks = [ nameTok ];
                         }
                 | _ -> None)
      | _ -> [])
  | None -> []

let parse_lockfile file =
  let ast, _ =
    Parse_with_caching.parse_and_resolve_name AST_generic.version Language.Json
      file
  in
  match ast with
  | [ { s = ExprStmt (e, _); _ } ] -> parse_package_lock e
  | _ -> []

(* type dlist = AST_generic.dependency list
   [@@deriving show] *)

let xtarget_of_file ~parsing_cache_dir (xlang : Xlang.t) (file : Fpath.t) :
    Xtarget.t =
  let lazy_ast_and_errors =
    lazy
      (let lang =
         (* ew. We fail tests if this gets pulled out of the lazy block. *)
         match xlang with
         | L (lang, []) -> lang
         | L (_lang, _ :: _) ->
             failwith
               "xlang from the language field in -target should be unique \
                (this shouldn't happen FIXME)"
         | _ ->
             (* alt: could return an empty program, but better to be defensive*)
             failwith
               "requesting generic AST for an unspecified target language"
       in
       Parse_with_caching.parse_and_resolve_name ~parsing_cache_dir
         AST_generic.version lang file)
  in
  let lockfile_path = find_lockfile file in
  {
    Xtarget.file;
    xlang;
    lazy_content = lazy (UFile.read_file file);
    lazy_ast_and_errors;
    lockfile_data =
      (lockfile_path
      |> Option.map @@ fun file ->
         (* pr2 (show_dlist @@ parse_lockfile file); *)
         {
           Xtarget.lockfile = file;
           ecosystem = AST_generic.Npm;
           lazy_lockfile_content = lazy (File.read_file file);
           lazy_lockfile_ast_and_errors = lazy (parse_lockfile file);
         });
  }

(* Compute the set of targets, either by reading what was passed
 * in -target, or by using our poor's man file targeting with
 * Find_target.files_of_dirs_or_files.
 *
 * The rule ids argument is useful only when -target is not specified.
 * The In.target type now requires the list of rule ids to use for
 * a target, which gives flexibility to the caller (e.g., filter
 * certain rules for certain targets in the semgrep-cli wrapper
 * by using the include/exclude fields.).
 *)
let targets_of_config (config : Core_scan_config.t) :
    In.targets * OutJ.skipped_target list =
  match (config.target_source, config.roots, config.lang) with
  (* We usually let semgrep-python computes the list of targets (and pass it
   * via -target), but it's convenient to also run semgrep-core without
   * semgrep-python and to recursively get a list of targets.
   * We just have a poor's man file targeting/filtering here, just enough
   * to run semgrep-core independently of semgrep-python to test things.
   *)
  | None, roots, Some xlang ->
      (* less: could also apply Common.fullpath? *)
      let roots = roots |> List_.map replace_named_pipe_by_regular_file in
      let lang_opt =
        match xlang with
        | Xlang.LRegex
        | Xlang.LSpacegrep
        | Xlang.LAliengrep ->
            None (* we will get all the files *)
        | Xlang.L (lang, []) -> Some lang
        (* config.lang comes from Xlang.of_string which returns just a lang *)
        | Xlang.L (_, _) -> assert false
      in
      let files, skipped =
        Find_targets_old.files_of_dirs_or_files lang_opt roots
      in
      let target_mappings =
        files
        |> List_.map (fun file ->
               {
                 In.path = Fpath.to_string file;
                 analyzer = xlang;
                 products = Product.all;
               })
      in
      (target_mappings, skipped)
  | None, _, None -> failwith "you need to specify a language with -lang"
  (* main code path for semgrep python, with targets specified by -target *)
  | Some target_source, roots, lang_opt ->
      (* sanity checking *)
      (* in deep mode we actually have a single root dir passed *)
      if roots <> [] then
        logger#error "if you use -targets, you should not specify files";
      (* TODO: ugly, this is because the code path for -e/-f requires
       * a language, even with a -target, see test_target_file.py
       *)
      if lang_opt <> None && config.rule_source <> None then
        failwith "if you use -targets and -rules, you should not specify a lang";
      let targets =
        match target_source with
        | Targets x -> x
        | Target_file target_file ->
            UFile.read_file target_file |> In.targets_of_string
      in
      filter_existing_targets targets

(*****************************************************************************)
(* Extract-mode helpers *)
(*****************************************************************************)

(* Extract new targets using the extractors *)
let extracted_targets_of_config (config : Core_scan_config.t)
    (extract_rules : Rule.extract_rule list) (basic_targets : In.target list) :
    In.target list * Extract.adjusters =
  logger#info "extracting nested content from %d files"
    (List.length basic_targets);
  let match_hook str match_ =
    if !Extract.debug_extract_mode && config.output_format =*= Text then (
      UCommon.pr2 "extracted content from ";
      print_match ~str config match_ Metavariable.ii_of_mval)
  in
  let (extracted_targets : Extract.extracted_target_and_adjuster list) =
    basic_targets
    |> List.concat_map (fun (t : In.target) ->
           (* TODO: addt'l filtering required for rule_ids when targets are
              passed explicitly? *)
           let file = t.path in
           let xtarget =
             xtarget_of_file ~parsing_cache_dir:config.parsing_cache_dir
               t.analyzer (Fpath.v file)
           in
           let extracted_targets =
             Match_extract_mode.extract ~match_hook ~timeout:config.timeout
               ~timeout_threshold:config.timeout_threshold extract_rules xtarget
           in
           (* Print number of extra targets so pysemgrep knows *)
           if not (List_.null extracted_targets) then
             print_cli_additional_targets config (List.length extracted_targets);
           extracted_targets)
  in
  let adjusters = Extract.adjusters_of_extracted_targets extracted_targets in
  let in_targets : In.target list =
    extracted_targets
    |> List_.map (fun Extract.{ extracted = Extracted path; analyzer; _ } ->
           (* Extract mode targets work with any product? *)
           { In.path = !!path; analyzer; products = Product.all })
  in
  (in_targets, adjusters)

(*****************************************************************************)
(* a "core" scan *)
(*****************************************************************************)

(* This is used by semgrep-proprietary. *)
let select_applicable_rules_for_analyzer ~analyzer rules =
  rules
  |> List.filter (fun (r : Rule.t) ->
         (* Don't run a Python rule on a JavaScript target *)
         Xlang.is_compatible ~require:analyzer ~provide:r.target_analyzer)
  (* Don't run the extract rules
     Note: we can't filter this out earlier because the rule
     indexes need to be stable.
     TODO: The above may no longer apply since we got rid of
     the numeric indices mapping to rule IDs/names. Do something?
  *)
  |> List_.exclude Extract.is_extract_rule

(* This is also used by semgrep-proprietary. *)
(* TODO: reduce memory allocation by using only one call to List.filter?
   or something even better to reduce the time spent on each target in
   case we have a high number of rules and a high fraction of irrelevant
   rules? *)
let select_applicable_rules_for_target ~analyzer ~products ~path
    ~respect_rule_paths rules =
  select_applicable_rules_for_analyzer ~analyzer rules
  |> List.filter (fun r ->
         List.exists (Semgrep_output_v1_j.equal_product r.Rule.product) products)
  |> List.filter (fun r ->
         (* Honor per-rule include/exclude.
            * Note that this also done in pysemgrep, but we need to do it
            * again here for osemgrep which use a different file targeting
            * strategy.
         *)
         match r.R.paths with
         | Some paths when respect_rule_paths ->
             Filter_target.filter_paths paths path
         | _else -> true)

(* build the callback for iter_targets_and_get_matches_and_exn_to_errors *)
let mk_target_handler (config : Core_scan_config.t) (valid_rules : Rule.t list)
    (prefilter_cache_opt : Match_env.prefilter_config)
    (adjusters : Extract.adjusters) match_hook : target_handler =
 (* Note that this function runs in another process *)
 fun (target : In.target) ->
  let file = Fpath.v target.path in
  let analyzer = target.analyzer in
  let products = target.products in
  let applicable_rules =
    select_applicable_rules_for_target ~analyzer ~products ~path:file
      ~respect_rule_paths:config.respect_rule_paths valid_rules
  in
  let was_scanned =
    match applicable_rules with
    | [] -> Not_scanned
    | _x :: _xs ->
        (* Map back extracted targets when recording files as scanned *)
        let original_target =
          match Hashtbl.find_opt adjusters.original_target (Extracted file) with
          | None -> Extract.Original file
          | Some orig -> orig
        in
        Scanned original_target
  in
  (* TODO: can we skip all of this if there are no applicable
     rules? In particular, can we skip print_cli_progress? *)
  let xtarget =
    xtarget_of_file ~parsing_cache_dir:config.parsing_cache_dir analyzer file
  in
  let default_match_hook str match_ =
    if config.output_format =*= Text then
      print_match ~str config match_ Metavariable.ii_of_mval
  in
  let match_hook = Option.value match_hook ~default:default_match_hook in
  let xconf =
    {
      Match_env.config = Rule_options.default_config;
      equivs = parse_equivalences config.equivalences_file;
      nested_formula = false;
      matching_explanations = config.matching_explanations;
      filter_irrelevant_rules = prefilter_cache_opt;
    }
  in
  let matches =
    (* !!Calling Match_rules!! Calling the matching engine!! *)
    Match_rules.check ~match_hook ~timeout:config.timeout
      ~timeout_threshold:config.timeout_threshold xconf applicable_rules xtarget
    |> set_matches_to_proprietary_origin_if_needed xtarget
    |> Extract.adjust_location_extracted_targets_if_needed adjusters file
  in
  (* So we can display matches incrementally in osemgrep!
   * Note that this is run in a child process of Parmap, so
   * the hook should not rely on shared memory.
   *)
  config.file_match_results_hook |> Option.iter (fun hook -> hook file matches);
  print_cli_progress config;
  (matches, was_scanned)

(* This is the main function used by pysemgrep right now.
 * This is also called now from osemgrep.
 * It takes a set of rules and a set of targets and iteratively process those
 * targets.
 * coupling: If you modify this function, you probably need also to modify
 * Deep_scan.scan() in semgrep-pro which is mostly a copy-paste of this file.
 *)
let scan ?match_hook config ((valid_rules, invalid_rules), rules_parse_time) :
    Core_result.t =
  let rule_errors = errors_of_invalid_rule_errors invalid_rules in

  (* The basic targets.
   * TODO: possibly extract (recursively) from generated stuff? *)
  let basic_targets, skipped = targets_of_config config in
  let targets =
    (* Optimization: no valid rule => no findings.
       This solution avoids using an exception which would be a little harder
       to track.
       Use case: a user is creating a rule and testing it on their project
       but the rule is invalid. *)
    match valid_rules with
    | [] -> []
    | _some_rules -> basic_targets
  in

  (* The "extracted" targets we generate on the fly by calling
   * our extractors (extract mode rules) on the relevant basic targets.
   *)
  let new_extracted_targets, adjusters =
    extracted_targets_of_config config
      (Extract.filter_extract_rules valid_rules)
      basic_targets
  in

  let all_targets = targets @ new_extracted_targets in
  let prefilter_cache_opt =
    if config.filter_irrelevant_rules then
      Match_env.PrefilterWithCache (Hashtbl.create (List.length valid_rules))
    else NoPrefiltering
  in

  (* Let's go! *)
  logger#info "processing %d files, skipping %d files" (List.length all_targets)
    (List.length skipped);
  let file_results, scanned_targets =
    all_targets
    |> iter_targets_and_get_matches_and_exn_to_errors config
<<<<<<< HEAD
         (fun (target : In.target) ->
           (* runs in another process *)
           let file = Fpath.v target.path in
           let analyzer = target.analyzer in
           let products = target.products in
           let applicable_rules =
             select_applicable_rules_for_target ~analyzer ~products ~path:file
               ~respect_rule_paths:config.respect_rule_paths valid_rules
           in
           let was_scanned =
             match applicable_rules with
             | [] -> Not_scanned
             | _ -> Scanned
           in
           (* TODO: can we skip all of this if there are no applicable
              rules? In particular, can we skip update_cli_progress? *)
           let xtarget =
             xtarget_of_file ~parsing_cache_dir:config.parsing_cache_dir
               analyzer file
           in
           let default_match_hook str match_ =
             if config.output_format =*= Text then
               print_match ~str config match_ Metavariable.ii_of_mval
           in
           let match_hook =
             Option.value match_hook ~default:default_match_hook
           in
           let xconf =
             {
               Match_env.config = Rule_options.default_config;
               equivs = parse_equivalences config.equivalences_file;
               nested_formula = false;
               matching_explanations = config.matching_explanations;
               filter_irrelevant_rules;
             }
           in
           let matches =
             (* If a rule tried to a find a dependency match and failed, then it will never produce any matches of any kind *)
             let _skipped_supply_chain, applicable_rules_with_dep_matches =
               applicable_rules
               |> Match_dependency.match_all_dependencies xtarget
               |> Common.partition_either (function
                    | rule, Some [] -> Left rule
                    | x -> Right x)
             in
             let matches =
               Match_rules.check ~match_hook ~timeout:config.timeout
                 ~timeout_threshold:config.timeout_threshold xconf
                 applicable_rules_with_dep_matches xtarget
             in
             (* If our target is a proprietary language, or we've been using the proprietary
              * engine, then label all the resulting matches with the Pro engine kind.
              * This can't really be done any later, because we need the language that
              * we're running on.
              *)
             (* If these hooks are set, it's probably a pretty good indication that we're
                using Pro features.
             *)
             if
               Option.is_some
                 !Match_tainting_mode.hook_setup_hook_function_taint_signature
               || Option.is_some
                    !Dataflow_tainting.hook_function_taint_signature
               || Xlang.is_proprietary xtarget.xlang
             then
               {
                 matches with
                 Core_result.matches =
                   Common.map PM.to_proprietary matches.matches;
               }
             else matches
           in
           (* So we can display matches incrementally in osemgrep!
            * Note that this is run in a child process of Parmap, so
            * the hook should not rely on shared memory.
            *)
           config.file_match_results_hook
           |> Option.iter (fun hook -> hook file matches);

           update_cli_progress config;

           (* adjust the match location for extracted targets *)
           let matches =
             match Hashtbl.find_opt extract_result_map !!file with
             | Some f -> f matches
             | None -> matches
           in
           (matches, was_scanned))
=======
         (mk_target_handler config valid_rules prefilter_cache_opt adjusters
            match_hook)
>>>>>>> d5ae61e6
  in
  let scanned_target_table =
    (* provide fast access to paths that were scanned by at least one rule;
       includes extracted targets *)
    (* TODO: create a new function: Common.hash_of_list ~get_key list ? *)
    let tbl = Hashtbl.create (List.length scanned_targets) in
    List.iter (fun x -> Hashtbl.replace tbl !!x ()) scanned_targets;
    tbl
  in
  let scanned =
    (* we do not use all_targets here, because we don't count
     * the extracted targets
     *)
    targets
    |> List.filter (fun (x : In.target) ->
           Hashtbl.mem scanned_target_table x.path)
    |> List_.map (fun x -> Fpath.v x.In.path)
  in
  (* Since the OSS engine was invoked, there were no interfile languages
     requested *)
  let interfile_languages_used = [] in
  let res =
    RP.make_final_result file_results
      (List_.map (fun r -> (r, `OSS)) valid_rules)
      invalid_rules scanned interfile_languages_used ~rules_parse_time
  in
  logger#info "found %d matches, %d errors"
    (List.length res.processed_matches)
    (List.length res.errors);

  let processed_matches, new_errors, new_skipped =
    filter_files_with_too_many_matches_and_transform_as_timeout
      config.max_match_per_file res.processed_matches
  in

  (* note: uncomment the following and use semgrep-core -stat_matches
   * to debug too-many-matches issues.
   * Common2.write_value matches "/tmp/debug_matches";
   *)

  (* concatenate all errors *)
  let errors = rule_errors @ new_errors @ res.errors in

  (* Concatenate all the skipped targets
   * TODO: maybe we should move skipped_target out of Debug and always
   * do it?
   *)
  let extra =
    match res.extra with
    | Core_profiling.Debug { skipped_targets; profiling } ->
        let skipped_targets = skipped @ new_skipped @ skipped_targets in
        logger#info "there were %d skipped targets"
          (List.length skipped_targets);
        Core_profiling.Debug { skipped_targets; profiling }
    | (Core_profiling.Time _ | Core_profiling.No_info) as x -> x
  in
  { res with processed_matches; errors; extra }

(*****************************************************************************)
(* Entry point *)
(*****************************************************************************)

let scan_with_exn_handler (config : Core_scan_config.t) :
    Core_result.result_or_exn =
  try
    let timed_rules =
      Common.with_time (fun () -> rules_from_rule_source config)
    in
    (* The pre and post processors hook here is currently just used
       for the secrets post processor, but it should now be trivial to
       hook any post processing step that needs to look at rules and
       results. *)
    let res =
      Pre_post_core_scan.call_with_pre_and_post_processor Fun.id scan config
        timed_rules
    in
    sanity_check_invalid_patterns res
  with
  | exn when not !Flag_semgrep.fail_fast ->
      let e = Exception.catch exn in
      logger#info "Uncaught exception: %s" (Exception.to_string e);
      Error (e, None)<|MERGE_RESOLUTION|>--- conflicted
+++ resolved
@@ -284,34 +284,6 @@
 let print_match ?str (config : Core_scan_config.t) match_ ii_of_any =
   (* there are a few fake tokens in the generic ASTs now (e.g.,
    * for DotAccess generated outside the grammar) *)
-<<<<<<< HEAD
-  let { match_format; mvars; _ } = config in
-  let {
-    Pattern_match.env;
-    tokens = (lazy tokens_matched_code);
-    taint_trace;
-    dependency_match;
-    _;
-  } =
-    match_
-  in
-  let toks = tokens_matched_code |> List.filter Tok.is_origintok in
-  let dep_toks_and_version =
-    match dependency_match with
-    | Some (dmatched, _) ->
-        Some
-          ( dmatched.toks |> List.filter Tok.is_origintok,
-            dmatched.package_version )
-    | None -> None
-  in
-  (if mvars =*= [] then (
-     Core_text_output.print_match ?str ~format:match_format toks;
-     Option.iter
-       (fun (toks, version) ->
-         pr ("with dependency match at version " ^ version);
-         Core_text_output.print_match ~format:match_format toks)
-       dep_toks_and_version)
-=======
   let { Pattern_match.env; tokens = (lazy tokens_matched_code); taint_trace; _ }
       =
     match_
@@ -319,7 +291,6 @@
   let toks = tokens_matched_code |> List.filter Tok.is_origintok in
   (if config.mvars =*= [] then
      Core_text_output.print_match ?str ~format:config.match_format toks
->>>>>>> d5ae61e6
    else
      (* similar to the code of Lib_matcher.print_match, maybe could
       * factorize code a bit.
@@ -1182,8 +1153,7 @@
  * coupling: If you modify this function, you probably need also to modify
  * Deep_scan.scan() in semgrep-pro which is mostly a copy-paste of this file.
  *)
-let scan ?match_hook config ((valid_rules, invalid_rules), rules_parse_time) :
-    Core_result.t =
+let x ((valid_rules, invalid_rules), rules_parse_time) : Core_result.t =
   let rule_errors = errors_of_invalid_rule_errors invalid_rules in
 
   (* The basic targets.
@@ -1222,99 +1192,8 @@
   let file_results, scanned_targets =
     all_targets
     |> iter_targets_and_get_matches_and_exn_to_errors config
-<<<<<<< HEAD
-         (fun (target : In.target) ->
-           (* runs in another process *)
-           let file = Fpath.v target.path in
-           let analyzer = target.analyzer in
-           let products = target.products in
-           let applicable_rules =
-             select_applicable_rules_for_target ~analyzer ~products ~path:file
-               ~respect_rule_paths:config.respect_rule_paths valid_rules
-           in
-           let was_scanned =
-             match applicable_rules with
-             | [] -> Not_scanned
-             | _ -> Scanned
-           in
-           (* TODO: can we skip all of this if there are no applicable
-              rules? In particular, can we skip update_cli_progress? *)
-           let xtarget =
-             xtarget_of_file ~parsing_cache_dir:config.parsing_cache_dir
-               analyzer file
-           in
-           let default_match_hook str match_ =
-             if config.output_format =*= Text then
-               print_match ~str config match_ Metavariable.ii_of_mval
-           in
-           let match_hook =
-             Option.value match_hook ~default:default_match_hook
-           in
-           let xconf =
-             {
-               Match_env.config = Rule_options.default_config;
-               equivs = parse_equivalences config.equivalences_file;
-               nested_formula = false;
-               matching_explanations = config.matching_explanations;
-               filter_irrelevant_rules;
-             }
-           in
-           let matches =
-             (* If a rule tried to a find a dependency match and failed, then it will never produce any matches of any kind *)
-             let _skipped_supply_chain, applicable_rules_with_dep_matches =
-               applicable_rules
-               |> Match_dependency.match_all_dependencies xtarget
-               |> Common.partition_either (function
-                    | rule, Some [] -> Left rule
-                    | x -> Right x)
-             in
-             let matches =
-               Match_rules.check ~match_hook ~timeout:config.timeout
-                 ~timeout_threshold:config.timeout_threshold xconf
-                 applicable_rules_with_dep_matches xtarget
-             in
-             (* If our target is a proprietary language, or we've been using the proprietary
-              * engine, then label all the resulting matches with the Pro engine kind.
-              * This can't really be done any later, because we need the language that
-              * we're running on.
-              *)
-             (* If these hooks are set, it's probably a pretty good indication that we're
-                using Pro features.
-             *)
-             if
-               Option.is_some
-                 !Match_tainting_mode.hook_setup_hook_function_taint_signature
-               || Option.is_some
-                    !Dataflow_tainting.hook_function_taint_signature
-               || Xlang.is_proprietary xtarget.xlang
-             then
-               {
-                 matches with
-                 Core_result.matches =
-                   Common.map PM.to_proprietary matches.matches;
-               }
-             else matches
-           in
-           (* So we can display matches incrementally in osemgrep!
-            * Note that this is run in a child process of Parmap, so
-            * the hook should not rely on shared memory.
-            *)
-           config.file_match_results_hook
-           |> Option.iter (fun hook -> hook file matches);
-
-           update_cli_progress config;
-
-           (* adjust the match location for extracted targets *)
-           let matches =
-             match Hashtbl.find_opt extract_result_map !!file with
-             | Some f -> f matches
-             | None -> matches
-           in
-           (matches, was_scanned))
-=======
          (mk_target_handler config valid_rules prefilter_cache_opt adjusters
             match_hook)
->>>>>>> d5ae61e6
   in
   let scanned_target_table =
     (* provide fast access to paths that were scanned by at least one rule;
