(* Yoann Padioleau
 *
 * Copyright (C) 2021-2022 r2c
 *
 * This library is free software; you can redistribute it and/or
 * modify it under the terms of the GNU Lesser General Public License
 * version 2.1 as published by the Free Software Foundation, with the
 * special exception on linking described in file LICENSE.
 *
 * This library is distributed in the hope that it will be useful, but
 * WITHOUT ANY WARRANTY; without even the implied warranty of
 * MERCHANTABILITY or FITNESS FOR A PARTICULAR PURPOSE.  See the file
 * LICENSE for more details.
 *)
open Common
module R = Rule
module XP = Xpattern
module MV = Metavariable
module J = JSON
module SP = Semgrep_prefilter_t

let logger = Logging.get_logger [ __MODULE__ ]

[@@@warning "-32"] (* for the unused pp_ coming from deriving show *)

(*****************************************************************************)
(* Prelude *)
(*****************************************************************************)
(* Analyzing a semgrep rule for optimization purpose.
 *
 * Analyze_pattern.ml tries to extract a regexp from a pattern
 * in order to skip certain target files. However, it processes only
 * one pattern at a time and is not aware of the context in which this
 * pattern is used. For example in:
 *
 *  id: eval-not-in-foo
 *  patterns:
 *    - pattern: eval(...)
 *    - pattern-not:
 *        require("foo.js")
 *        ...
 *
 * the current Mini_rules_filter used in Match_patterns will just see a flat
 * list of patterns, and will look separately for 'eval' and 'foo.js'
 * and filter certain patterns; But really, even if 'foo.js' is mentioned
 * in a file, we should completly skip the file if 'eval' is not in the file
 * because after all 'foo.js' is mentioned in a pattern-not context!
 * The goal of this file is to process a rule holistically to
 * overcome the limitations of Analyze_pattern.ml
 *
 * There are many optimization opportunities when semgrep-core can see
 * the whole rule:
 *  - skip the pattern-not when computing the regexp
 *  - TODO if a pattern is very general (e.g., $FOO()), but is
 *    also mentioned in a metavariable-regexp, then we can use this
 *    regexp to filter the rule/target file.
 *  - TODO if a pattern is very general (e.g., $PROP), but reference
 *    metavariables used in all the patterns of a disjunction, then you
 *    can skip this pattern
 *)

(*****************************************************************************)
(* Types *)
(*****************************************************************************)

(* Conjunctive normal form (CNF).
 *
 * Why a CNF instead of a DNF (Disjunctive normal form)?
 * Because in the context of producing a regexp, regexps are good at
 * representing Or, but not so great for And.
 *
 * todo? the evaluation engine prefers to work on DNF where negation
 * must be inside a And, so maybe better to work also on DNF here?
 * and skip correctly the negations?
 *
 * update: I now use run_cnf_step2 to eval a cnf, so I could do it
 * on a DNF too because I don't anymore reduce everything to a single regexp
 * (it's fast enough to run many regexps on a file).
 *
 *)
type 'a cnf = And of 'a disj list

(* no need for negation, they are filtered *)
and 'a disj = Or of 'a list [@@deriving show]

(* can't filter a file if there's no specific identifier in the pattern *)
exception GeneralPattern
exception EmptyAnd
exception EmptyOr
exception CNF_exploded

(*****************************************************************************)
(* Helpers *)
(*****************************************************************************)

let ( let* ) = Common.( >>= )

(* NOTE "AND vs OR and map_filter":
 * We cannot use `Common.map_filter` for `R.Or`, because it has the wrong
 * semantics. We use `None` to say "we can't handle this", or in other words,
 * "we assume this pattern can match", or just "true"! So in an AND we can
 * remove those "true" terms, but in an OR we need to reduce the entire OR to
 * "true". Therefore, `Common.map_filter` works for AND-semantics, but for
 * OR-semantics we need `option_map`. *)
let option_map f xs =
  List.fold_left
    (fun acc x ->
      let* ys = acc in
      let* y = f x in
      Some (y :: ys))
    (Some []) xs

(*****************************************************************************)
(* Step0: a complex formula to a CNF *)
(*****************************************************************************)
(* Transforming a complex formula to a simple CNF formula.
 *
 * old: I used to do the CNF transformation while still having negations in the
 * formula, and later in step1 remove the Not. However, this does not work!
 * Indeed, in:
 *    (foo/\not xxx) \/ (bar/\not yyy),
 * we should analyze a file if 'foo' *or* 'bar' are in the file. However,
 * the CNF transformation would distribute the \/ with:
 *    (foo\/bar) /\ (foo\/not yyy) /\ (not xxx\/bar) /\ (not xxx\/not yyy)
 * but then in step1 if we remove the not, we get:
 *    (foo\/bar) /\ foo /\ bar
 * and suddently we strongly require 'foo' *and* 'bar' to be in the file.
 * Thus, we must filter the Not before doing the CNF conversion!
 *)

(* less: move the Not to leaves, applying DeMorgan, and then filter them? *)
let rec (remove_not : Rule.formula -> Rule.formula option) =
 fun f ->
  match f with
  | R.And (t, { conjuncts = xs; conditions = conds; focus }) ->
      let ys = Common.map_filter remove_not xs in
      if null ys then (
        logger#warning "null And after remove_not";
        None)
      else Some (R.And (t, { conjuncts = ys; conditions = conds; focus }))
  | R.Or (t, xs) ->
      (* See NOTE "AND vs OR and map_filter". *)
      let* ys = option_map remove_not xs in
      if null ys then (
        logger#warning "null Or after remove_not";
        None)
      else Some (R.Or (t, ys))
  | R.Not (_, f) -> (
      match f with
      | R.P _ -> None
      (* double negation *)
      | R.Not (_, f) -> remove_not f
      (* todo? apply De Morgan's law? *)
      | R.Or (_, _xs) ->
          logger#warning "Not Or";
          None
      | R.And _ ->
          logger#warning "Not And";
          None
      | R.Inside _ ->
          logger#warning "Not Inside";
          None)
  | R.Inside (t, formula) ->
      let* formula = remove_not formula in
      Some (R.Inside (t, formula))
  | R.P pat -> Some (P pat)

let remove_not_final f =
  let final_opt = remove_not f in
  if Option.is_none final_opt then logger#error "no formula";
  final_opt

type step0 = LPat of Xpattern.t | LCond of Rule.metavar_cond
(*old: does not work: | Not of Rule.leaf | Pos of Rule.leaf *)
[@@deriving show]

type cnf_step0 = step0 cnf [@@deriving show]

(* reference? https://www.cs.jhu.edu/~jason/tutorials/convert-to-CNF.html
 * TODO the current code triggers some Stack_overflow on
 * tests/rules/tainted-filename.yaml. I've replaced some List.map
 * by Common.map, but we still get some Stack_overflow because of the many
 * calls to @.
 *)
let rec (cnf : Rule.formula -> cnf_step0) =
 fun f ->
  match f with
  | R.P pat -> And [ Or [ LPat pat ] ]
  | R.Not (_, _f) ->
      (* should be filtered by remove_not *)
      failwith "call remove_not before cnf"
  (* old:
   * (match f with
   * | R.Leaf x -> And [Or [Not x]]
   * (* double negation *)
   * | R.Not f -> cnf f
   * (* de Morgan's laws *)
   * | R.Or _xs -> failwith "Not Or"
   * | R.And _xs -> failwith "Not And"
   * )
   *)
  | R.Inside (_, formula) -> cnf formula
  | R.And (_, { conjuncts = xs; conditions = conds; _ }) ->
      let ys = Common.map cnf xs in
      let zs = Common.map (fun (_t, cond) -> And [ Or [ LCond cond ] ]) conds in
      And (ys @ zs |> List.concat_map (function And ors -> ors))
  | R.Or (_, xs) ->
      let is_dangerously_large p q =
        List.compare_length_with p 1_000_000 > 0
        || List.compare_length_with q 1_000_000 > 0
        ||
        let p_len = List.length p in
        let q_len = List.length q in
        (* Divide rather than multiply to avoid integer overflow *)
        p_len > Int.div 10_000_000 q_len
      in
      let ys = Common.map cnf xs in
      List.fold_left
        (fun (And ps) (And qs) ->
          (* Abort before this starts consuming insane amounts of memory. *)
          if is_dangerously_large ps qs then raise CNF_exploded;
          (* Distributive law *)
          And
            (ps
            |> List.concat_map (fun pi ->
                   let ands =
                     qs
                     |> Common.map (fun qi ->
                            let (Or pi_ors) = pi in
                            let (Or qi_ors) = qi in
                            (* `ps` is the accumulator so we expect it to be larger *)
                            let ors = List.rev_append qi_ors pi_ors in
                            Or ors)
                   in
                   ands)))
        (* If `ys = []`, we have `Or []` which is the same as `false`. Note that
         * the CNF is then `And [Or []]` rather than `And []` (the latter being
         * the same `true`). *)
        (And [ Or [] ]) ys

(*****************************************************************************)
(* Step1: just collect strings, mvars, regexps *)
(*****************************************************************************)
type step1 =
  | StringsAndMvars of string list * MV.mvar list
  | Regexp of Xpattern.regexp_string
  | MvarRegexp of MV.mvar * Xpattern.regexp_string * bool
[@@deriving show]

type cnf_step1 = step1 cnf [@@deriving show]

(* simple for now, don't do any conversion *)

(*
let rec (and_step1: Rule.formula -> cnf_step1) = fun f ->
  match f with
  | R.And xs -> And (xs |> Common.map_filter or_step1)
  | _ -> And ([f] |> Common.map_filter or_step1)
and or_step1 f =
  match f with
  | R.Or xs ->
      let ys = (xs |> Common.map_filter leaf_step1) in
      if null ys
      then None
      else (Some (Or ys))
  | _ -> let ys = ([f] |> Common.map_filter leaf_step1) in
      if null ys
      then None
      else (Some (Or ys))

and leaf_step1 f =
  match f with
  | R.And _ | R.Or _ -> failwith "nested And or Or"
  (* we can filter that *)
  | R.Not _ -> None
  | R.Leaf (R.P pat) -> xpat_step1 pat
  | R.Leaf (R.MetavarCond x) ->
      metavarcond_step1 x
*)

let rec (and_step1 : cnf_step0 -> cnf_step1) =
 fun cnf ->
  match cnf with
  | And xs -> And (xs |> Common.map_filter or_step1)

and or_step1 cnf =
  match cnf with
  | Or xs ->
      (* old: We had `Common.map_filter` here before, but that gives the wrong
       * semantics. See NOTE "AND vs OR and map_filter". *)
      let* ys = option_map leaf_step1 xs in
      if null ys then None else Some (Or ys)

and leaf_step1 f =
  match f with
  (* old: we can't filter now; too late, see comment above on step0 *)
  (*  | Not _ -> None *)
  | LPat pat -> xpat_step1 pat
  | LCond x -> metavarcond_step1 x

and xpat_step1 pat =
  match pat.XP.pat with
  | XP.Sem ((lazy pat), lang) ->
      let ids, mvars = Analyze_pattern.extract_strings_and_mvars ~lang pat in
      Some (StringsAndMvars (ids, mvars))
  (* less: could also extract ids and mvars, but maybe no need to
   * prefilter for spacegrep; it is probably fast enough already
   *)
  | XP.Regexp re -> Some (Regexp re)
  (* todo? *)
  | XP.Spacegrep _ -> None
  | XP.Aliengrep _ -> None

and metavarcond_step1 x =
  match x with
  | R.CondEval _ -> None
  | R.CondNestedFormula _ -> None
  | R.CondRegexp (mvar, re, const_prop) ->
      Some (MvarRegexp (mvar, re, const_prop))
  | R.CondAnalysis _ -> None

(*****************************************************************************)
(* Step2: no more metavariables *)
(*****************************************************************************)
(* TODO: filter patterns without idents but with mvar mentioned
 * in an And in another branch.
 * TODO: replace some Idents [], MVar where mvar mentioned in a
 * MvarRegexp into a Regexp2
 *)

let and_step1bis_filter_general (And xs) =
  let has_empty_idents, rest =
    xs
    |> Common.partition_either (function Or xs ->
           if
             xs
             |> List.exists (function
                  | StringsAndMvars ([], _) -> true
                  | __else__ -> false)
           then Left (Or xs)
           else Right (Or xs))
  in
  (* TODO: regression on vertx-sqli.yaml   *)
  let filtered =
    has_empty_idents
    |> Common.map_filter (fun (Or xs) ->
           let xs' =
             xs
             |> Common.exclude (function
                  | StringsAndMvars ([], mvars) ->
                      mvars
                      |> List.exists (fun mvar ->
                             rest
                             |> List.exists (function Or xs ->
                                    xs
                                    |> List.for_all (function
                                         | StringsAndMvars (_, mvars) ->
                                             List.mem mvar mvars
                                         | Regexp _ -> false
                                         | MvarRegexp (mvar2, _, _) ->
                                             mvar2 = mvar)))
                  | __else__ -> false)
           in
           if null xs' then None else Some (Or xs'))
  in
  And (filtered @ rest)
  [@@profiling]

type step2 =
  | Idents of string list
  (* a And *)
  | Regexp2_search of Xpattern.compiled_regexp
[@@deriving show]

type cnf_step2 = step2 cnf [@@deriving show]

let or_step2 (Or xs) =
  let step1_to_step2 =
    Common.map (function
      | StringsAndMvars ([], _) -> raise GeneralPattern
      | StringsAndMvars (xs, _) -> Idents xs
      | Regexp re_str -> Regexp2_search (Regexp_engine.pcre_compile re_str)
      | MvarRegexp (_mvar, re_str, _const_prop) ->
          (* The original regexp is meant to apply on a substring.
             We rewrite them to remove end-of-string anchors if possible. *)
          let re =
            match
              Regexp_engine.remove_end_of_string_assertions
                (Regexp_engine.pcre_compile re_str)
            with
            | None -> raise GeneralPattern
            | Some re -> re
          in
          Regexp2_search re)
  in
  (* Remove or cases where any of the possibilities is a general pattern *)
  (* We need to do this because later, in the final regex generation,
     empty cases will be disregarded *)
  try Some (Or (step1_to_step2 xs)) with
  | GeneralPattern -> None

let and_step2 (And xs) =
  let ys = xs |> Common.map_filter or_step2 in
  if null ys then raise GeneralPattern;
  And ys

let prefilter_formula_of_cnf_step2 (And xs) : Semgrep_prefilter_t.formula =
  let xs' =
    xs
    |> Common.map (fun (Or ys) ->
           let ys' =
             ys
             |> Common.map (function
                  | Idents xs -> `Pred (`Idents xs)
                  | Regexp2_search re ->
                      let re_str = Regexp_engine.show re in
                      `Pred (`Regexp re_str))
           in
           match ys' with
           | [] -> raise EmptyOr
           | [ x ] -> x
           | xs -> `Or xs)
  in
  match xs' with
  | [] -> raise EmptyAnd
  | [ x ] -> x
  | xs -> `And xs
  [@@profiling]

(*****************************************************************************)
(* Final Step: just regexps? *)
(*****************************************************************************)
(*
(* support alt which can be convenient *)
type regexp = Regexp_engine.Re_engine.t
[@@deriving show]

type final_step = Re of regexp
[@@deriving show]

(* just a And *)
type cnf_final = AndFinal of final_step list
[@@deriving show]

let or_final (Or xs) =
  let ys = xs |> Common.map (function
   | Idents [] -> raise Impossible
   (* take the first one *)
   | Idents (x::_) -> Re.matching_exact_string x
   | Regexp2_search (s, _re) ->
        (* PCRE regular expression not supported by Re, grrr *)
        try Re.regexp s
        with _ -> failwith (spf "Could not parse regexp: %s" s)
   ) in
   match ys with
   | [] -> None
   | y::ys ->
    let combined =
      ys |> List.fold_left (fun acc e -> Re.alt acc e) y
    in
    Some (Re combined)

(* TODO: normalize, merge similar Idents *)

(* TODO: detect if all cases are an Idents in which case you can lift
 * up the Idents in an AndFinal
 *)
let and_final (And disjs) =
  AndFinal (disjs |> Common.map_filter or_final)

(* todo: instead of running multiple times for the AndFinal, we could
 * do an or, look at the matched string and detect which parts of the
 * AndFinal it is, increment a counter, and at the end make sure we've
 * found each AndFinal elements.
 *)
let _run_final (AndFinal xs) big_str =
  xs |> List.for_all (fun (Re re) ->
    Re.run re big_str
  )
[@@profiling]

  let final = and_final cnf in
(*  pr2 (show_cnf_final final); *)
  final, cnf_step2

 *)

(*****************************************************************************)
(* Run the regexps *)
(*****************************************************************************)

let eval_and p (And xs) =
  if null xs then raise EmptyAnd;
  xs
  |> List.for_all (function Or xs ->
         if null xs then raise EmptyOr;
         xs |> List.exists (fun x -> p x) |> fun v ->
         if not v then logger#trace "this Or failed: %s" (Dumper.dump (Or xs));
         v)

let run_cnf_step2 cnf big_str =
  cnf
  |> eval_and (function
       | Idents xs ->
           xs
           |> List.for_all (fun id ->
                  logger#debug "check for the presence of %S" id;
                  (* TODO: matching_exact_word does not work, why??
                     because string literals and metavariables are put under Idents? *)
                  let re = Regexp_engine.matching_exact_string id in
                  (* Note that in case of a PCRE error, we want to assume that the
                     rule is relevant, hence ~on_error:true! *)
                  Regexp_engine.unanchored_match ~on_error:true re big_str)
       | Regexp2_search re -> Regexp_engine.unanchored_match re big_str)
  [@@profiling]

(*****************************************************************************)
(* Entry points *)
(*****************************************************************************)

(* see mli for more information
 * TODO: use a record.
 *)
type prefilter = Semgrep_prefilter_t.formula * (string -> bool)

let prefilter_formula_of_prefilter (pre : prefilter) :
    Semgrep_prefilter_t.formula =
  let x, _f = pre in
  x

let compute_final_cnf f =
  let* f = remove_not_final f in
  let cnf = cnf f in
  logger#ldebug (lazy (spf "cnf0 = %s" (show_cnf_step0 cnf)));
  (* let cnf = and_step1 f in *)
  let cnf = and_step1 cnf in
  logger#ldebug (lazy (spf "cnf1 = %s" (show_cnf_step1 cnf)));
  (* TODO: regression on vertx-sqli.yaml
     let cnf = and_step1bis_filter_general cnf in
     logger#ldebug (lazy (spf "cnf1bis = %s" (show_cnf_step1 cnf)));
  *)
  let cnf = and_step2 cnf in
  logger#ldebug (lazy (spf "cnf2 = %s" (show_cnf_step2 cnf)));
  Some cnf
  [@@profiling]

let regexp_prefilter_of_formula f : prefilter option =
  try
    let* final = compute_final_cnf f in
    Some
      ( prefilter_formula_of_cnf_step2 final,
        fun big_str ->
          try
            run_cnf_step2 final big_str
            (* run_cnf_step2 (And [Or [Idents ["jsonwebtoken"]]]) big_str *)
          with
          (* can happen in spacegrep rules as we don't extract anything from t *)
          | EmptyAnd
          | EmptyOr ->
              true )
  with
  | GeneralPattern -> None

let regexp_prefilter_of_taint_rule (_rule_id, rule_tok) taint_spec =
  (* We must be able to match some source _and_ some sink. *)
  let sources =
    taint_spec.R.sources |> snd
    |> Common.map (fun (src : R.taint_source) -> src.source_formula)
  in
  let sinks =
    taint_spec.R.sinks |> snd
    |> Common.map (fun (sink : R.taint_sink) -> sink.sink_formula)
  in
  let f =
    (* Note that this formula would likely not yield any meaningful result
     * if executed by search-mode, but it works for the purpose of this
     * analysis! *)
    R.And
      ( rule_tok,
        {
          conjuncts = [ R.Or (rule_tok, sources); R.Or (rule_tok, sinks) ];
          conditions = [];
          focus = [];
        } )
  in
  regexp_prefilter_of_formula f

let hmemo = Hashtbl.create 101

let regexp_prefilter_of_rule (r : R.rule) =
  let rule_id, _t = r.R.id in
  (* rule_id is supposed to be unique so it should work as a key for hmemo.
   * bugfix:
   *    old: let key = PI.file_of_info t ^ "." ^ rule_id
   * but some rules do not have a file (e.g., fake rules coming from -e/-f)
   * which was triggering a FakeInfoStr exn
   *)
  let key = rule_id in
  Common.memoized hmemo key (fun () ->
      try
        match r.mode with
        | `Search f
        | `Extract { formula = f; _ } ->
            regexp_prefilter_of_formula f
        | `Taint spec -> regexp_prefilter_of_taint_rule r.R.id spec
<<<<<<< HEAD
        | `Join _ -> (* TODO *) None
=======
        | `Step _ -> (* TODO *) None
>>>>>>> 1ec22884
      with
      (* TODO: see tests/rules/tainted-filename.yaml,
                   tests/rules/kotlin_slow_import.yaml *)
      | CNF_exploded ->
          logger#error "CNF size exploded on rule id %s" (rule_id :> string);
          None
      | Stack_overflow ->
          logger#error "Stack overflow on rule id %s" (rule_id :> string);
          None)<|MERGE_RESOLUTION|>--- conflicted
+++ resolved
@@ -603,11 +603,7 @@
         | `Extract { formula = f; _ } ->
             regexp_prefilter_of_formula f
         | `Taint spec -> regexp_prefilter_of_taint_rule r.R.id spec
-<<<<<<< HEAD
-        | `Join _ -> (* TODO *) None
-=======
         | `Step _ -> (* TODO *) None
->>>>>>> 1ec22884
       with
       (* TODO: see tests/rules/tainted-filename.yaml,
                    tests/rules/kotlin_slow_import.yaml *)
