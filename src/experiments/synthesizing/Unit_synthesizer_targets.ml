--- conflicted
+++ resolved
@@ -76,15 +76,10 @@
         let toks = xs |> List.filter Tok.is_origintok in
         let minii, _maxii = Tok_range.min_max_toks_by_pos toks in
         let minii_loc = Tok.unsafe_loc_of_tok minii in
-<<<<<<< HEAD
         E.error
           (Rule.ID.of_string "Synthesizer tests")
           minii_loc "" Out.SemgrepMatchFound)
-      (Config_semgrep.default_config, equiv)
-=======
-        E.error "Synthesizier tests" minii_loc "" Out.SemgrepMatchFound)
       (Rule_options.default_config, equiv)
->>>>>>> d1103fe8
       [ rule ] (file, lang, ast)
   in
   Common.map extract_range matches
