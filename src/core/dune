; This library contains all the "core" data structures used by semgrep:
; The Rule, the Pattern, the generic AST, etc.

(library
 (public_name semgrep.core)
 (name semgrep_core)
 (wrapped false)
 (libraries
   str
   yaml
   atdgen-runtime

   commons
   glob
   lib_parsing ; Parse_info.ml
   ast_generic
   parser_javascript.ast ; TODO remove this, ugly dependency to Ast_js.default_entity in Pattern.ml
   ;note: we should not depend on pfff-lang_GENERIC-analyze in core
   ;note: we should also not depend on any other semgrep libs
   ; (except the 1 below)
   semgrep_configuring

   spacegrep ; Rule.ml references Spacegrep.Pattern_AST.t
   aliengrep
 )
 (preprocess
   (pps
     ppx_profiling
     ppx_deriving.show
     ppx_deriving.eq
     ppx_hash
   )
 )
<<<<<<< HEAD
)

; Handle jinja2 generation of Lang.ml and Lang.mli
; TODO: get rid of this monstrosity.
(data_only_dirs lang)
(rule

  ; bugfix: You need also the Pipfile and Pipfile.lock below in the list
  ; of dependencies! Otherwise, in a fresh environment where there is not yet
  ; any ~/.local/share/virtualenvs cached, the command
  ;    dune build src/core/ast/Lang.ml
  ; may fail because dune would only copy the .j2 and gen_lang.py
  ; in the _build/default/src/core/ast directory without
  ; the Pipfile. Then the 'pipenv install' command below would create an
  ; empty Pipfile without jinja2, which would lead to building errors when
  ; executing gen_lang.py after.
  ; Note that if you run 'dune build' from the top directory the first time
  ; it will fail (just like dune build src/core/ast/Lang.ml), but the
  ; second time it will work, and after that it will always work because
  ; the ~/.local/share/virtualenvs/ast-xxx will be cached with the correct
  ; dependencies and not be regenerated. I have no idea why it works though
  ; even the first time on macOS and in docker.yml CI workflow?!

  (deps (source_tree lang) Lang.ml.j2 Lang.mli.j2 Pipfile Pipfile.lock gen_lang.py)
  (targets Lang.ml Lang.mli)
  (action
    (no-infer
      (progn
        (run pipenv install)
        (run pipenv run python3 gen_lang.py)
      )
    )
  )
=======
>>>>>>> d1103fe8
)<|MERGE_RESOLUTION|>--- conflicted
+++ resolved
@@ -31,40 +31,4 @@
      ppx_hash
    )
  )
-<<<<<<< HEAD
-)
-
-; Handle jinja2 generation of Lang.ml and Lang.mli
-; TODO: get rid of this monstrosity.
-(data_only_dirs lang)
-(rule
-
-  ; bugfix: You need also the Pipfile and Pipfile.lock below in the list
-  ; of dependencies! Otherwise, in a fresh environment where there is not yet
-  ; any ~/.local/share/virtualenvs cached, the command
-  ;    dune build src/core/ast/Lang.ml
-  ; may fail because dune would only copy the .j2 and gen_lang.py
-  ; in the _build/default/src/core/ast directory without
-  ; the Pipfile. Then the 'pipenv install' command below would create an
-  ; empty Pipfile without jinja2, which would lead to building errors when
-  ; executing gen_lang.py after.
-  ; Note that if you run 'dune build' from the top directory the first time
-  ; it will fail (just like dune build src/core/ast/Lang.ml), but the
-  ; second time it will work, and after that it will always work because
-  ; the ~/.local/share/virtualenvs/ast-xxx will be cached with the correct
-  ; dependencies and not be regenerated. I have no idea why it works though
-  ; even the first time on macOS and in docker.yml CI workflow?!
-
-  (deps (source_tree lang) Lang.ml.j2 Lang.mli.j2 Pipfile Pipfile.lock gen_lang.py)
-  (targets Lang.ml Lang.mli)
-  (action
-    (no-infer
-      (progn
-        (run pipenv install)
-        (run pipenv run python3 gen_lang.py)
-      )
-    )
-  )
-=======
->>>>>>> d1103fe8
 )