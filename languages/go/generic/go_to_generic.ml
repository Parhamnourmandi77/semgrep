(* Yoann Padioleau
 *
 * Copyright (C) 2020-2022 r2c
 *
 * This library is free software; you can redistribute it and/or
 * modify it under the terms of the GNU Lesser General Public License
 * version 2.1 as published by the Free Software Foundation, with the
 * special exception on linking described in file LICENSE.
 *
 * This library is distributed in the hope that it will be useful, but
 * WITHOUT ANY WARRANTY; without even the implied warranty of
 * MERCHANTABILITY or FITNESS FOR A PARTICULAR PURPOSE.  See the file
 * LICENSE for more details.
 *)
open Common
open Ast_go
module G = AST_generic
module H = AST_generic_helpers

(*****************************************************************************)
(* Prelude *)
(*****************************************************************************)
(* Ast_go to AST_generic.
 *
 * See AST_generic.ml for more information.
 *)

(*****************************************************************************)
(* Helpers *)
(*****************************************************************************)
let id x = x
let string = id
let list = Common.map
let option = Option.map
let either = OCaml.map_of_either
let arithmetic_operator = id
let incr_decr = id
let prefix_postfix x = x
let error = AST_generic.error

let name_of_qualified_ident x =
  let xs =
    match x with
    | Left id -> [ id ]
    | Right (xs, id) -> xs @ [ id ]
  in
  H.name_of_ids xs

let fake tok s = Tok.fake_tok tok s
let unsafe_fake s = Tok.unsafe_fake_tok s
let _fake_id tok s = (s, fake tok s)
let unsafe_fake_id s = (s, unsafe_fake s)
let fb = Tok.unsafe_fake_bracket
let mk_name s tok = G.Id ((s, tok), G.empty_id_info ())

(* TODO? do results "parameters" can have names? *)
let return_type_of_results results =
  match results with
  | []
  | [ G.Param { G.ptype = None; _ } ] ->
      None
  | [ G.Param { G.ptype = Some t; _ } ] -> Some t
  | xs ->
      Some
        (G.TyTuple
           (xs
           |> Common.map (function
                | G.Param { G.ptype = Some t; _ } -> t
                | G.Param { G.ptype = None; _ } -> raise Impossible
                | G.ParamEllipsis t -> G.TyEllipsis t |> G.t
                | _ -> raise Impossible)
           |> fb)
        |> G.t)

let list_to_tuple_or_expr xs =
  match xs with
  | [] -> raise Impossible
  | [ x ] -> x
  | xs -> G.Container (G.Tuple, Tok.unsafe_fake_bracket xs) |> G.e

let mk_func_def fkind params ret st : G.function_definition =
  { G.fparams = params; frettype = ret; fbody = st; fkind }

(* TODO: use CondDecl *)
let wrap_init_in_block_maybe x v =
  match x with
  | None -> [ v ]
  | Some e -> [ G.s (G.Block (fb [ G.exprstmt e; v ])) ]

(*****************************************************************************)
(* Entry point *)
(*****************************************************************************)

let tok v = v

let wrap _of_a (v1, v2) =
  let v1 = _of_a v1 and v2 = tok v2 in
  (v1, v2)

let bracket of_a (t1, x, t2) = (tok t1, of_a x, tok t2)
let ident v = wrap string v

let qualified_ident v =
  match list ident v with
  | [ x ] -> Left x
  | [ x; y ] -> Right ([ x ], y)
  | _ -> raise Impossible

let top_func () =
  let rec type_ x = type_kind x |> G.t
  and type_kind = function
    | TName v1 ->
        let v1 = qualified_ident v1 in
        let name = name_of_qualified_ident v1 in
        G.TyN name
    | TGeneric (v1, v2) ->
        let id = qualified_ident v1 in
        let targs = type_arguments v2 in
        let name = name_of_qualified_ident id in
        G.TyApply (G.TyN name |> G.t, targs)
    | TPtr (t, v1) ->
        let v1 = type_ v1 in
        G.TyPointer (t, v1)
    | TArray (v1, v2) ->
        let v1 = bracket (option expr) v1 and v2 = type_ v2 in
        G.TyArray (v1, v2)
    | TArrayEllipsis (v1, v2) ->
        let t1, _v1, t2 = bracket tok v1 and v2 = type_ v2 in
        G.TyArray ((t1, None, t2), v2)
    | TFunc v1 ->
        let _ftok, (_l, params, r), ret = func_type v1 in
        let ret =
          match ret with
          | None -> G.ty_builtin ("void", r)
          | Some t -> t
        in
        G.TyFun (params, ret)
    | TMap (t, (lp, v1, rp), v2) ->
        let v1 = type_ v1 and v2 = type_ v2 in
        G.TyApply
          (G.TyN (mk_name "map" t) |> G.t, (lp, [ G.TA v1; G.TA v2 ], rp))
    | TChan (t, v1, v2) ->
        let v1 = chan_dir v1 and v2 = type_ v2 in
        G.TyApply (G.TyN (mk_name "chan" t) |> G.t, fb [ G.TA v1; G.TA v2 ])
    | TStruct (t, v1) ->
        let v1 = bracket (list struct_field) v1 in
        G.TyRecordAnon ((G.Class, t), v1)
    | TInterface (t, v1) ->
        let v1 = bracket (list interface_field) v1 in
        G.TyRecordAnon ((G.Interface, t), v1)
  and type_arguments v = bracket (list type_argument) v
  and type_argument v =
    let t = type_ v in
    G.TA t
  and chan_dir = function
    | TSend -> G.TyN (G.Id (unsafe_fake_id "send", G.empty_id_info ())) |> G.t
    | TRecv -> G.TyN (G.Id (unsafe_fake_id "recv", G.empty_id_info ())) |> G.t
    | TBidirectional ->
        G.TyN (G.Id (unsafe_fake_id "bidirectional", G.empty_id_info ())) |> G.t
  and func_type { ftok; fparams = l, params, r; fresults } :
      G.tok * G.parameters * G.type_ option =
    let fparams = list parameter_binding params in
    let fresults = list parameter_binding fresults in
    (ftok, (l, fparams, r), return_type_of_results fresults)
  and parameter_binding x =
    match x with
    | ParamClassic x -> parameter x
    | ParamEllipsis t -> G.ParamEllipsis t
    | ParamMetavarEllipsis id -> G.Param (G.param_of_id id)
  and parameter x =
    match x with
    | { pname; ptype; pdots } -> (
        let arg1 = option ident pname in
        let arg2 = type_ ptype in
        let arg3 = option tok pdots in
        let pclassic =
          {
            G.pname = arg1;
            ptype = Some arg2;
            pdefault = None;
            pattrs = [];
            pinfo = G.empty_id_info ();
          }
        in
        match arg3 with
        | None -> G.Param pclassic
        | Some tok -> G.ParamRest (tok, pclassic))
  and struct_field (v1, v2) =
    let v1 = struct_field_kind v1 and _v2TODO = option tag v2 in
    v1
  and struct_field_kind = function
    | Field (v1, v2) ->
        let v1 = ident v1 and v2 = type_ v2 in
        G.basic_field v1 None (Some v2)
    | EmbeddedField (v1, v2) ->
        let _v1TODO = option tok v1 and v2 = qualified_ident v2 in
        let name = name_of_qualified_ident v2 in
        let spec = (G.Spread, unsafe_fake "...") in
        let e = G.special spec [ G.N name |> G.e ] in
        let st = G.exprstmt e in
        G.F st
    | FieldEllipsis t -> G.fieldEllipsis t
  and tag v = wrap string v
  and interface_field = function
    | Method (v1, v2) ->
        let v1 = ident v1 in
        let ftok, params, ret = func_type v2 in
        let ent = G.basic_entity v1 in
        let fdef =
          G.FuncDef (mk_func_def (G.Method, ftok) params ret (G.FBDecl G.sc))
        in
        G.fld (ent, fdef)
    | EmbeddedInterface v1 ->
        let v1 = qualified_ident v1 in
        let name = name_of_qualified_ident v1 in
        let spec = (G.Spread, unsafe_fake "...") in
        let e = G.special spec [ G.N name |> G.e ] in
        let st = G.exprstmt e in
        G.F st
    | FieldEllipsis2 t -> G.fieldEllipsis t
    | Constraints xs -> (
        match xs with
        | [] -> raise Impossible
        | (_tilde_optTODO, ty) :: _xsTODO ->
            let ty = type_ ty in
            let st = G.OtherStmt (G.OS_Todo, [ G.T ty ]) |> G.s in
            G.F st)
  and expr_or_type v = either expr type_ v
  (* used for translating call make/call new *)
  and gen_new ty (l, args, r) t name =
    let return (ty, args) =
      G.New (fake t name, ty, G.empty_id_info (), (l, args, r))
    in
    let args = arguments args in
    (* this translation (esp for make) depends on the first argument,
     * where
     *)
    match ty with
    (* the first arg is indeed a type *)
    | ArgType ty -> return (type_ ty, args)
    (* metavar *)
    | Arg (Id v1) -> return (G.TyN (G.Id (v1, G.empty_id_info ())) |> G.t, args)
    (* ... *)
    | Arg (Ellipsis tok) ->
        return (G.TyEllipsis tok |> G.t, G.Arg (G.Ellipsis tok |> G.e) :: args)
    (* exp *)
    | Arg exp -> return (G.TyExpr (expr exp) |> G.t, args)
    | ArgDots _ -> raise Impossible
  and expr e =
    (match e with
    | DotAccessEllipsis (v1, v2) ->
        let v1 = expr v1 in
        G.DotAccessEllipsis (v1, v2)
    | BasicLit v1 ->
        let v1 = literal v1 in
        G.L v1
    | Id v1 ->
        let v1 = ident v1 in
        G.N (G.Id (v1, G.empty_id_info ()))
    | Selector (v1, v2, v3) ->
        let v1 = expr v1 and v2 = tok v2 and v3 = ident v3 in
        G.DotAccess (v1, v2, G.FN (Id (v3, G.empty_id_info ())))
    | Index (v1, v2) ->
        let v1 = expr v1 and v2 = bracket index v2 in
        G.ArrayAccess (v1, v2)
    (* It's much better to trans these calls to new/ref(new), as:
     * x : *tau =  new(tau)
     * x :  tau = make(tau)
     * and other sem(grep)antic information is useful for future analysis.
     *)
<<<<<<< HEAD
    | Call (Id ("new", t), None, (l, [ ArgType ty ], r)) ->
        G.Ref
          ( fake t "new",
            G.New (fake t "new", type_ ty, G.empty_id_info (), (l, [], r))
            |> G.e )
    | Call (Id ("make", t), None, (l, ArgType ty :: args, r)) ->
      let args = arguments args in
        G.New (fake t "make", type_ ty, G.empty_id_info (), (l, args, r))
=======
    | Call (Id ("new", t), None, (l, [ ty ], r)) ->
        G.Ref (fake t "new", gen_new ty (l, [], r) t "new" |> G.e)
    | Call (Id ("make", t), None, (l, ty :: args, r)) ->
        gen_new ty (l, args, r) t "make"
>>>>>>> d5b3fdb6
    | Call v1 ->
        let e, args = call_expr v1 in
        G.Call (e, args)
    | Cast (t, (l, e, r)) ->
        let t = type_ t and e = expr e in
        (* for semgrep and autofix to get the right range by including
         * 'r' in the range.
         * alt: change G.Cast to take a bracket
         *)
        AST_generic_helpers.set_e_range l r e;
        G.Cast (t, l, e)
    | Deref (v1, v2) ->
        let v1 = tok v1 and v2 = expr v2 in
        G.DeRef (v1, v2)
    | Ref (v1, v2) ->
        let v1 = tok v1 and v2 = expr v2 in
        G.Ref (v1, v2)
    | Unary (v1, v2) ->
        let v1, tok = wrap arithmetic_operator v1 and v2 = expr v2 in
        G.Call (G.IdSpecial (G.Op v1, tok) |> G.e, fb [ G.arg v2 ])
    | Binary (v1, v2, v3) ->
        let v1 = expr v1
        and v2, tok = wrap arithmetic_operator v2
        and v3 = expr v3 in
        G.Call
          ( G.IdSpecial (G.Op v2, tok) |> G.e,
            fb ([ v1; v3 ] |> Common.map G.arg) )
    | CompositeLit (v1, v2) ->
        let v1 = type_ v1
        and l, v2, r = bracket (list init_for_composite_lit) v2 in
        G.New (fake l "new", v1, G.empty_id_info (), (l, v2, r))
    | Slice (v1, (t1, v2, t2)) ->
        let e = expr v1 in
        let v1, v2, v3 = v2 in
        let v1 = option expr v1
        and v2 = option expr v2
        and v3 = option expr v3 in
        G.SliceAccess (e, (t1, (v1, v2, v3), t2))
    | TypeAssert (v1, (lp, v2, rp)) ->
        let v1 = expr v1 and v2 = type_ v2 in
        G.Call
          ( G.IdSpecial (G.Instanceof, fake lp "instanceof") |> G.e,
            (lp, [ G.Arg v1; G.ArgType v2 ], rp) )
    | Ellipsis v1 ->
        let v1 = tok v1 in
        G.Ellipsis v1
    | DeepEllipsis v1 ->
        let v1 = bracket expr v1 in
        G.DeepEllipsis v1
    | TypedMetavar (v1, v2, v3) ->
        let v1 = ident v1 in
        let v3 = type_ v3 in
        G.TypedMetavar (v1, v2, v3)
    | FuncLit (v1, v2) ->
        let ftok, params, ret = func_type v1 and v2 = stmt v2 in
        G.Lambda (mk_func_def (G.LambdaKind, ftok) params ret (G.FBStmt v2))
    | Receive (v1, v2) ->
        let v1 = tok v1 and v2 = expr v2 in
        G.OtherExpr (("Receive", v1), [ G.E v2 ])
    | Send (v1, v2, v3) ->
        let v1 = expr v1 and v2 = tok v2 and v3 = expr v3 in
        G.OtherExpr (("Send", v2), [ G.E v1; G.E v3 ])
    | TypeSwitchExpr (v1, v2) ->
        let _v1 = expr v1 and v2 = tok v2 in
        error v2 "TypeSwitchExpr should be handled in Switch statement"
    | ParenType v1 ->
        let v1 = type_ v1 in
        error
          (AST_generic_helpers.info_of_any (G.T v1))
          ("ParenType should disappear" ^ Dumper.dump v1))
    |> G.e
  and literal = function
    | Int v1 ->
        let v1 = wrap id v1 in
        G.Int v1
    | Float v1 ->
        let v1 = wrap id v1 in
        G.Float v1
    | Imag v1 ->
        let v1 = wrap string v1 in
        G.Imag v1
    | Rune v1 ->
        let v1 = wrap string v1 in
        G.Char v1
    | String v1 ->
        let v1 = wrap string v1 in
        G.String (fb v1)
  and index v = expr v
  and arguments v = list argument v
  and argument = function
    | Arg v1 ->
        let v1 = expr v1 in
        G.Arg v1
    | ArgType v1 ->
        let v1 = type_ v1 in
        G.ArgType v1
    | ArgDots (v1, v2) ->
        let v1 = expr v1 in
        let v2 = tok v2 in
        let special =
          G.Call (G.IdSpecial (G.Spread, v2) |> G.e, fb [ G.arg v1 ]) |> G.e
        in
        G.Arg special
  and init = function
    | InitExpr v1 ->
        let v1 = expr v1 in
        v1
    | InitKeyValue (v1, v2, v3) ->
        let v1 = init v1 and _v2 = tok v2 and v3 = init v3 in
        G.Container (G.Tuple, Tok.unsafe_fake_bracket [ v1; v3 ]) |> G.e
    | InitBraces v1 ->
        let v1 = bracket (list init) v1 in
        (* Note that here we generate a List instead of a Dict
         * because not all elements are InitKeyValue (some are InitExpr).
         * TODO? we could detect if only has InitKeyValue and generate a Dict
         * instead?
         *)
        G.Container (G.List, v1) |> G.e
  (* Why generating ArgKwd instead of a Record with fields? Because in Go you
   * don't have to name every fields in a CompositeLit, so we need a case for
   * unamed fields, hence Arg and ArgKwd.
   * TODO? why do we generate Arg and ArgKwd for toplevel CompositeLit inits
   * and Container(List) for nested inits (see init() abobe)?
   *)
  and init_for_composite_lit = function
    | InitExpr v1 ->
        let v1 = expr v1 in
        G.Arg v1
    | InitKeyValue (v1, v2, v3) -> (
        let v2 = tok v2 and v3 = init v3 in
        match v1 with
        | InitExpr (Id id) -> G.ArgKwd (id, v3)
        | _ -> G.Arg (G.keyval (init v1) v2 v3))
    | InitBraces v1 ->
        let v1 = bracket (list init) v1 in
        G.Arg (G.Container (G.List, v1) |> G.e)
  and constant_expr v = expr v
  and simple = function
    | ExprStmt v1 ->
        let v1 = expr v1 in
        v1
    (* nice language! Assigns are at statement level! *)
    | Assign (v1, v2, v3) ->
        let v1 = list expr v1 and v2 = tok v2 and v3 = list expr v3 in
        G.Assign (list_to_tuple_or_expr v1, v2, list_to_tuple_or_expr v3) |> G.e
    | DShortVars (v1, v2, v3) ->
        let v1 = list expr v1 and v2 = tok v2 and v3 = list expr v3 in
        (* people don't want '=' assign pattern to match ':=' short var decls,
         * so better to not generate an Assign there too.
         * less: could define a ColonEq operator in AST_generic.ml
         *)
        G.AssignOp
          (list_to_tuple_or_expr v1, (G.Eq, v2), list_to_tuple_or_expr v3)
        |> G.e
    | AssignOp (v1, v2, v3) ->
        let v1 = expr v1
        and v2, tok = wrap arithmetic_operator v2
        and v3 = expr v3 in
        G.AssignOp (v1, (v2, tok), v3) |> G.e
    | IncDec (v1, v2, v3) ->
        let v1 = expr v1
        and v2, tok = wrap incr_decr v2
        and v3 = prefix_postfix v3 in
        G.Call (G.IdSpecial (G.IncrDecr (v2, v3), tok) |> G.e, fb [ G.Arg v1 ])
        |> G.e
  (* invariant: you should not use 'list stmt', but instead always
   * use list stmt_aux ... |> List.flatten
   *)
  and stmt x = G.stmt1 (stmt_aux x)
  and stmt_aux = function
    | DeclStmts v1 ->
        (* bugfix:
         *  old: let v1 = list decl v1 in
         *       G.Block v1
         * but in sgrep with
         *   var $X = "...";
         *   ...
         *   var $Y = $X
         * we do no want the DeclStmts to be put under an extra Block
         * otherwise they will not match. This is why stmt_aux need
         * to return a list of stmts that may or may not be put inside
         * a Block depending on the context (Ss and Items will not).
         *)
        let v1 = list decl v1 in
        v1
    | Block (t1, v1, t2) ->
        let v1 = list stmt_aux v1 |> List.flatten in
        [ G.Block (t1, v1, t2) |> G.s ]
    | Empty -> [ G.Block (fb []) |> G.s ]
    | SimpleStmt v1 ->
        let v1 = simple v1 in
        [ G.exprstmt v1 ]
    | If (t, v1, v2, v3, v4) ->
        let v1 = option simple v1
        and v2 = expr v2
        and v3 = stmt v3
        and v4 = option stmt v4 in
        (* TODO: use OtherCond and CondDecl! *)
        wrap_init_in_block_maybe v1 (G.If (t, G.Cond v2, v3, v4) |> G.s)
    | Switch (v0, v1, v2, v3) ->
        let v0 = tok v0 in
        let v1 = option simple v1
        and v2 =
          match v2 with
          | None -> None
          | Some s ->
              Some
                (G.Cond
                   (match s with
                   | ExprStmt (TypeSwitchExpr (e, tok1)) ->
                       let e = expr e in
                       G.Call
                         (G.IdSpecial (G.Typeof, tok1) |> G.e, fb [ G.Arg e ])
                       |> G.e
                   | DShortVars (xs, tok1, [ TypeSwitchExpr (e, tok2) ]) ->
                       let xs = list expr xs in
                       let e = expr e in
                       G.Assign
                         ( list_to_tuple_or_expr xs,
                           tok1,
                           G.Call
                             ( G.IdSpecial (G.Typeof, tok2) |> G.e,
                               fb [ G.Arg e ] )
                           |> G.e )
                       |> G.e
                   | s -> simple s))
        and v3 = list case_clause v3 in
        wrap_init_in_block_maybe v1 (G.Switch (v0, v2, v3) |> G.s)
    | Select (v1, v2) ->
        let v1 = tok v1 and v2 = list comm_clause v2 in
        [ G.Switch (v1, None, v2) |> G.s ]
    | For (t, vx, v4) ->
        let vx = for_header vx in
        let v4 = stmt v4 in
        [ G.For (t, vx, v4) |> G.s ]
    | Return (v1, v2) ->
        let v1 = tok v1 and v2 = option (list expr) v2 in
        [ G.Return (v1, v2 |> Option.map list_to_tuple_or_expr, G.sc) |> G.s ]
    | Break (v1, v2) ->
        let v1 = tok v1 and v2 = option ident v2 in
        [ G.Break (v1, H.opt_to_label_ident v2, G.sc) |> G.s ]
    | Continue (v1, v2) ->
        let v1 = tok v1 and v2 = option ident v2 in
        [ G.Continue (v1, H.opt_to_label_ident v2, G.sc) |> G.s ]
    | Goto (v1, v2) ->
        let v1 = tok v1 and v2 = ident v2 in
        [ G.Goto (v1, v2, G.sc) |> G.s ]
    | Fallthrough v1 ->
        let v1 = tok v1 in
        [ G.OtherStmt (G.OS_Fallthrough, [ G.Tk v1 ]) |> G.s ]
    | Label (v1, v2) ->
        let v1 = ident v1 and v2 = stmt v2 in
        [ G.Label (v1, v2) |> G.s ]
    | Go (v1, v2) ->
        let _v1 = tok v1 and e, args = call_expr v2 in
        [ G.OtherStmt (G.OS_Go, [ G.E (G.Call (e, args) |> G.e) ]) |> G.s ]
    | Defer (v1, v2) ->
        let _v1 = tok v1 and e, args = call_expr v2 in
        [ G.OtherStmt (G.OS_Defer, [ G.E (G.Call (e, args) |> G.e) ]) |> G.s ]
  and for_header = function
    | ForEllipsis t -> G.ForEllipsis t
    | ForClassic (v1, v2, v3) ->
        let v1 = option simple v1 in
        let v2 = option expr v2 in
        let v3 = option simple v3 in
        (* TODO: some of v1 are really ForInitVar *)
        let init =
          match v1 with
          | None -> []
          | Some e -> [ G.ForInitExpr e ]
        in
        G.ForClassic (init, v2, v3)
    | ForRange (v1, v2, v3) -> (
        let opt =
          option
            (fun (v1, v2) ->
              let v1 = list expr v1 and v2 = tok v2 in
              (v1, v2))
            v1
        and v2 = tok v2
        and v3 = expr v3 in
        match opt with
        | None ->
            let pattern = G.PatUnderscore (fake v2 "_") in
            G.ForEach (pattern, v2, v3)
        | Some (xs, _tokEqOrColonEqTODO) ->
            let pattern =
              G.PatTuple
                (xs |> Common.map H.expr_to_pattern |> Tok.unsafe_fake_bracket)
            in
            G.ForEach (pattern, v2, v3))
  and case_clause = function
    | CaseClause (v1, v2) ->
        let v1 = case_kind v1 and v2 = stmt v2 in
        G.CasesAndBody (v1, v2)
    | CaseEllipsis (_v1, v2) -> G.CaseEllipsis v2
  and expr_or_type_to_pattern = function
    (* can't call expr_or_type because we want to intercept this one *)
    | Left (ParenType t) ->
        let t = type_ t in
        G.PatType t
    | x -> (
        match expr_or_type x with
        | Left e -> H.expr_to_pattern e
        | Right t -> G.PatType t)
  and case_kind = function
    | CaseExprs (tok, v1) ->
        v1 |> Common.map (fun x -> G.Case (tok, expr_or_type_to_pattern x))
    | CaseAssign (tok, v1, v2, v3) ->
        let v1 = list expr_or_type v1 and v3 = expr v3 in
        let v1 =
          v1
          |> Common.map (function
               | Left e -> e
               | Right _ -> error tok "TODO: Case Assign with Type?")
        in
        [
          G.CaseEqualExpr
            (tok, G.Assign (list_to_tuple_or_expr v1, v2, v3) |> G.e);
        ]
    | CaseDefault v1 ->
        let v1 = tok v1 in
        [ G.Default v1 ]
  and comm_clause v = case_clause v
  and call_expr (v1, v2, v3) =
    let e = expr v1 in
    let _toptTODO = option type_arguments v2 in
    let args = bracket arguments v3 in
    (e, args)
  and decl = function
    | DConst (v1, v2, v3) ->
        let v1 = ident v1
        and v2 = option type_ v2
        and v3 = option constant_expr v3 in
        let ent =
          G.basic_entity v1 ~attrs:[ G.attr G.Const (fake (snd v1) "const") ]
        in
        G.DefStmt (ent, G.VarDef { G.vinit = v3; vtype = v2 }) |> G.s
    | DVar (v1, v2, v3) ->
        let v1 = ident v1 and v2 = option type_ v2 and v3 = option expr v3 in
        let ent =
          G.basic_entity v1 ~attrs:[ G.attr G.Var (fake (snd v1) "var") ]
        in
        G.DefStmt (ent, G.VarDef { G.vinit = v3; vtype = v2 }) |> G.s
    | DTypeAlias (v1, v2, v3) ->
        let v1 = ident v1 and _v2 = tok v2 and v3 = type_ v3 in
        let ent = G.basic_entity v1 in
        G.DefStmt (ent, G.TypeDef { G.tbody = G.AliasType v3 }) |> G.s
    | DTypeDef (v1, v2, v3) ->
        let id = ident v1 in
        let tparams = option type_parameters v2 |> Common.optlist_to_list in
        let ty = type_ v3 in
        let ent = G.basic_entity id ~tparams in
        G.DefStmt (ent, G.TypeDef { G.tbody = G.NewType ty }) |> G.s
  and type_parameters v : G.type_parameters =
    let _, xs, _ = bracket (list type_parameter) v in
    xs
  and type_parameter v : G.type_parameter =
    let p = parameter_binding v in
    G.OtherTypeParam (("Param", G.fake ""), [ G.Pa p ])
  and top_decl = function
    | DFunc (v1, v2, (v3, v4)) ->
        let v1 = ident v1 in
        let tparams = option type_parameters v2 |> Common.optlist_to_list in
        let ftok, params, ret = func_type v3 in
        let body = stmt v4 in
        let ent = G.basic_entity v1 ~tparams in
        G.DefStmt
          ( ent,
            G.FuncDef
              (mk_func_def (G.Function, ftok) params ret (G.FBStmt body)) )
        |> G.s
    | DMethod (v1, v2, (v3, v4)) ->
        let v1 = ident v1
        and v2 = parameter v2
        and ftok, params, ret = func_type v3
        and v4 = stmt v4 in
        let ent = G.basic_entity v1 in
        let def = mk_func_def (G.Method, ftok) params ret (G.FBStmt v4) in
        let receiver =
          match v2 with
          | G.Param x -> G.ParamReceiver x
          (* Can this happen? Probably not, but the Go AST allows it *)
          | _ -> G.OtherParam (("Receiver", snd v1), [ G.Pa v2 ])
        in
        let l, params, r = def.G.fparams in
        let fparams = (l, receiver :: params, r) in
        G.DefStmt (ent, G.FuncDef { def with G.fparams }) |> G.s
    | DTop v1 ->
        let v1 = decl v1 in
        v1
    | STop v1 -> stmt v1
    | Package (t1, id) ->
        let id = ident id in
        G.DirectiveStmt (G.Package (t1, [ id ]) |> G.d) |> G.s
    | Import x ->
        let x = import x in
        G.DirectiveStmt (x |> G.d) |> G.s
  and import { i_path; i_kind; i_tok } =
    let module_name = G.FileName (wrap string i_path) in
    let s, tok = i_path in
    import_kind i_tok i_kind module_name (Filename.basename s, tok)
  and import_kind itok kind module_name _id_no_more_used =
    match kind with
    | ImportOrig ->
        (* old: in Go, import "a/b/c" is really equivalent to import c "a/b/c",
         * but we don't do return anymore G.ImportAs (itok, module_name, Some id)
         * otherwise sgrep can not know if an alias was explicitely given or not
         *)
        G.ImportAs (itok, module_name, None)
    | ImportNamed v1 ->
        let v1 = ident v1 in
        G.ImportAs (itok, module_name, Some (v1, G.empty_id_info ()))
    | ImportDot v1 ->
        let v1 = tok v1 in
        G.ImportAll (itok, module_name, v1)
  and program xs = list top_decl xs
  (* TODO? put after program and imports? *)
  and item_aux = function
    | ITop x -> [ top_decl x ]
    | IImport x ->
        let x = import x in
        [ G.DirectiveStmt (x |> G.d) |> G.s ]
    | IStmt x -> stmt_aux x
  and item x = G.stmt1 (item_aux x)
  and partial = function
    | PartialDecl x -> (
        let x = top_decl x in
        match x.G.s with
        | G.DefStmt def -> G.Partial (G.PartialDef def)
        | _ -> failwith "partial supported only for definitions")
    | PartialSingleField (v1, v2, v3) ->
        let v1 = ident v1 in
        let v3 = init v3 in
        G.Partial (G.PartialSingleField (v1, v2, v3))
    | PartialInitBraces v1 ->
        let v1 = bracket (list init) v1 in
        let e = G.Container (G.List, v1) |> G.e in
        G.E e
  and any x =
    let res =
      match x with
      | Partial v1 ->
          let v1 = partial v1 in
          v1
      | E v1 ->
          let v1 = expr v1 in
          G.E v1
      | S v1 ->
          let v1 = stmt v1 in
          G.S v1
      | T v1 ->
          let v1 = type_ v1 in
          G.T v1
      | Decl v1 ->
          let v1 = decl v1 in
          G.S v1
      | I v1 ->
          let v1 = import v1 in
          G.S (G.DirectiveStmt (v1 |> G.d) |> G.s)
      | P v1 ->
          let v1 = program v1 in
          G.Pr v1
      | Ident v1 ->
          let v1 = ident v1 in
          G.I v1
      (* not used anymore, Items is now used for sgrep *)
      | Ss v1 ->
          let v1 = list stmt_aux v1 in
          G.Ss (List.flatten v1)
      | Item v1 ->
          let v1 = item v1 in
          G.S v1
      | Items v1 ->
          let v1 = list item_aux v1 in
          G.Ss (List.flatten v1)
    in
    res
  in

  (program, any)

let program x =
  let p, _ = top_func () in
  p x

let any x =
  let _, a = top_func () in
  a x<|MERGE_RESOLUTION|>--- conflicted
+++ resolved
@@ -268,21 +268,10 @@
      * x :  tau = make(tau)
      * and other sem(grep)antic information is useful for future analysis.
      *)
-<<<<<<< HEAD
-    | Call (Id ("new", t), None, (l, [ ArgType ty ], r)) ->
-        G.Ref
-          ( fake t "new",
-            G.New (fake t "new", type_ ty, G.empty_id_info (), (l, [], r))
-            |> G.e )
-    | Call (Id ("make", t), None, (l, ArgType ty :: args, r)) ->
-      let args = arguments args in
-        G.New (fake t "make", type_ ty, G.empty_id_info (), (l, args, r))
-=======
     | Call (Id ("new", t), None, (l, [ ty ], r)) ->
         G.Ref (fake t "new", gen_new ty (l, [], r) t "new" |> G.e)
     | Call (Id ("make", t), None, (l, ty :: args, r)) ->
         gen_new ty (l, args, r) t "make"
->>>>>>> d5b3fdb6
     | Call v1 ->
         let e, args = call_expr v1 in
         G.Call (e, args)
