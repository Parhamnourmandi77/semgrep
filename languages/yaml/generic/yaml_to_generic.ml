--- conflicted
+++ resolved
@@ -593,13 +593,8 @@
 let parse_yaml_file ~is_target file str =
   (* we do not preprocess the yaml here; ellipsis should be transformed
    * only in the pattern *)
-<<<<<<< HEAD
-  let charpos_to_pos =
-    Some (Pos.full_pos_info_large file).bytepos_to_linecol_fun
-=======
   let bytepos_to_pos =
     Some (Pos.full_converters_large file).bytepos_to_linecol_fun
->>>>>>> 86e1f7b7
   in
   let parser = get_res file (S.parser str) in
   let env =
