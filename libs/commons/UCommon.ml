(* Yoann Padioleau
 *
 * Copyright (C) 1998-2023 Yoann Padioleau
 *
 * This library is free software; you can redistribute it and/or
 * modify it under the terms of the GNU Lesser General Public License
 * version 2.1 as published by the Free Software Foundation, with the
 * special exception on linking described in file license.txt.
 *
 * This library is distributed in the hope that it will be useful, but
 * WITHOUT ANY WARRANTY; without even the implied warranty of
 * MERCHANTABILITY or FITNESS FOR A PARTICULAR PURPOSE.  See the file
 * license.txt for more details.
 *)
open Common

let logger = Logging.get_logger [ __MODULE__ ]

(*****************************************************************************)
(* Stdout *)
(*****************************************************************************)

let pr s =
  UStdlib.print_string s;
  UStdlib.print_string "\n";
  flush UStdlib.stdout

let pr_time name f =
  let t1 = UUnix.gettimeofday () in
  Common.protect f ~finally:(fun () ->
      let t2 = UUnix.gettimeofday () in
      pr (spf "%s: %.6f s" name (t2 -. t1)))

(*****************************************************************************)
(* Process *)
(*****************************************************************************)

exception CmdError of Unix.process_status * string

let process_output_to_list2 ?(verbose = false) command =
<<<<<<< HEAD
=======
  (* alt: use Cmd.with_open_process_in *)
>>>>>>> 424b2652
  let chan = UUnix.open_process_in command in
  let res = ref ([] : string list) in
  let rec process_otl_aux () =
    let e = input_line chan in
    res := e :: !res;
    if verbose then pr2 e;
    process_otl_aux ()
  in
  try process_otl_aux () with
  | End_of_file ->
      let stat = Unix.close_process_in chan in
      (List.rev !res, stat)

let cmd_to_list ?verbose command =
  let l, exit_status = process_output_to_list2 ?verbose command in
  match exit_status with
  | Unix.WEXITED 0 -> l
  | _ ->
      raise
        (CmdError
           ( exit_status,
             spf "CMD = %s, RESULT = %s" command (String.concat "\n" l) ))

let cmd_to_list_and_status = process_output_to_list2

(*****************************************************************************)
(* Files *)
(*****************************************************************************)

let cat file =
  let acc = ref [] in
  let chan = UStdlib.open_in_bin file in
  try
    while true do
      acc := input_text_line chan :: !acc
    done;
    assert false
  with
  | End_of_file ->
      close_in chan;
      List.rev !acc

(*
   This implementation works even with Linux files like /dev/fd/63
   created by bash's process substitution e.g.

     my-ocaml-program <(echo contents)

   See https://www.gnu.org/software/bash/manual/html_node/Process-Substitution.html

   In bash, '<(echo contents)' is replaced by something like
   '/dev/fd/63' which is a special file of apparent size 0 (as
   reported by `Unix.stat`) but contains data (here,
   "contents\n"). So we can't use 'Unix.stat' or 'in_channel_length'
   to obtain the length of the file contents. Instead, we read the file
   chunk by chunk until there's nothing left to read.

   Why such a function is not provided by the ocaml standard library is
   unclear.
*)
let read_file ?(max_len = max_int) path =
  if !jsoo then (
    let ic = UStdlib.open_in_bin path in
    let s = really_input_string ic (in_channel_length ic) in
    close_in ic;
    s)
  else
    let buf_len = 4096 in
    let extbuf = Buffer.create 4096 in
    let buf = Bytes.create buf_len in
    let rec loop fd =
      match Unix.read fd buf 0 buf_len with
      | 0 -> Buffer.contents extbuf
      | num_bytes ->
          assert (num_bytes > 0);
          assert (num_bytes <= buf_len);
          Buffer.add_subbytes extbuf buf 0 num_bytes;
          if Buffer.length extbuf >= max_len then Buffer.sub extbuf 0 max_len
          else loop fd
    in
    let fd = UUnix.openfile path [ Unix.O_RDONLY ] 0 in
<<<<<<< HEAD
    protect ~finally:(fun () -> Unix.close fd) (fun () -> loop fd)
=======
    Common.protect ~finally:(fun () -> Unix.close fd) (fun () -> loop fd)
>>>>>>> 424b2652

let write_file ~file s =
  let chan = UStdlib.open_out_bin file in
  output_string chan s;
  close_out chan

(* could be in control section too *)

let fullpath file =
  if not (USys.file_exists file) then
    failwith (spf "fullpath: file (or directory) %s does not exist" file);
  let dir, base =
    if USys.is_directory file then (file, None)
    else (Filename.dirname file, Some (Filename.basename file))
  in
  (* save *)
  let old = USys.getcwd () in

  USys.chdir dir;
  let here = USys.getcwd () in

  (* restore *)
  USys.chdir old;

  match base with
  | None -> here
  | Some x -> Filename.concat here x

(* emacs/lisp inspiration (eric cooper and yaron minsky use that too) *)
let (with_open_outfile :
      string (* filename *) -> ((string -> unit) * out_channel -> 'a) -> 'a) =
 fun file f ->
  let chan = UStdlib.open_out_bin file in
  let xpr s = output_string chan s in
  unwind_protect
    (fun () ->
      let res = f (xpr, chan) in
      close_out chan;
      res)
    (fun _e -> close_out chan)

let (with_open_infile : string (* filename *) -> (in_channel -> 'a) -> 'a) =
 fun file f ->
  let chan = UStdlib.open_in_bin file in
  unwind_protect
    (fun () ->
      let res = f chan in
      close_in chan;
      res)
    (fun _e ->
      (* TODO? use close_in_noerr? *)
      close_in chan)

(*****************************************************************************)
(* Tmp Files *)
(*****************************************************************************)

(* creation of tmp files, a la gcc *)

let _temp_files_created = Hashtbl.create 101

(* ex: new_temp_file "cocci" ".c" will give "/tmp/cocci-3252-434465.c" *)
let new_temp_file prefix suffix =
  let pid = if !jsoo then 42 else UUnix.getpid () in
  let processid = i_to_s pid in
  let tmp_file = UFilename.temp_file (prefix ^ "-" ^ processid ^ "-") suffix in
  Hashtbl.add _temp_files_created tmp_file ();
  tmp_file

let save_tmp_files = ref false

let erase_temp_files () =
  if not !save_tmp_files then (
    _temp_files_created
    |> Hashtbl.iter (fun s () ->
           logger#info "erasing: %s" s;
           USys.remove s);
    Hashtbl.clear _temp_files_created)

let erase_this_temp_file f =
  if not !save_tmp_files then (
    Hashtbl.remove _temp_files_created f;
    logger#info "erasing: %s" f;
    USys.remove f)

(*****************************************************************************)
(* Directories *)
(*****************************************************************************)

(** [dir_contents] returns the paths of all regular files that are
 * contained in [dir]. Each file is a path starting with [dir].
  *)
let dir_contents dir =
  let rec loop result = function
    | f :: fs -> (
        match f with
        | f when not (USys.file_exists f) ->
            logger#error "%s does not exist anymore" f;
            loop result fs
        | f when USys.is_directory f ->
            USys.readdir f |> Array.to_list
            |> List_.map (Filename.concat f)
            |> List.append fs |> loop result
        | f -> loop (f :: result) fs)
    | [] -> result
  in
  loop [] [ dir ]

let follow_symlinks = ref false

let vcs_re =
  "(^((\\.hg)|(CVS)|(\\.git)|(_darcs)|(\\.svn))$)|(.*\\.git_annot$)|(.*\\.marshall$)"
  |> Re.Posix.re |> Re.compile

let files_of_dir_or_files_no_vcs_nofilter xs =
  xs
  |> List_.map (fun x ->
         if USys.is_directory x then
           let files = dir_contents x in
           List.filter (fun x -> not (Re.execp vcs_re x)) files
         else [ x ])
  |> List_.flatten

(*****************************************************************************)
(* Misc *)
(*****************************************************************************)

(* now in prelude: exception UnixExit of int *)
let exn_to_real_unixexit f =
  try f () with
  | UnixExit x -> UStdlib.exit x

let pp_do_in_zero_box f =
  UFormat.open_box 0;
  f ();
  UFormat.close_box ()

let before_exit = ref []

let main_boilerplate f =
  if not !Sys.interactive then
    exn_to_real_unixexit (fun () ->
<<<<<<< HEAD
        USys.set_signal USys.sigint
=======
        USys.set_signal Sys.sigint
>>>>>>> 424b2652
          (Sys.Signal_handle
             (fun _ ->
               pr2 "C-c intercepted, will do some cleaning before exiting";
               (* But if do some try ... with e -> and if do not reraise the exn,
                * the bubble never goes at top and so I cant really C-c.
                *
                * A solution would be to not raise, but do the erase_temp_file in the
                * syshandler, here, and then exit.
                * The current solution is to not do some wild  try ... with e
                * by having in the exn handler a case: UnixExit x -> raise ... | e ->
                *)
<<<<<<< HEAD
               USys.set_signal USys.sigint Sys.Signal_default;
=======
               USys.set_signal Sys.sigint Sys.Signal_default;
>>>>>>> 424b2652
               raise (UnixExit (-1))));

        (* The finalize() below makes it tedious to go back from exns when we use
         * 'back' in ocamldebug. Hence the special code in finalize() to
         * run differently when in "debugger mode". However the
         * Common.debugger global will be set in main(), so too late, so
         * we have to be quicker here and set it for the finalize() below.
         *)
        if
          USys.argv |> Array.to_list
          |> List.exists (fun x -> x = "-debugger" || x = "--debugger")
        then debugger := true;

        finalize
          (fun () ->
            pp_do_in_zero_box (fun () ->
                try f () with
                (* <---- here it is *)
                | UUnix.Unix_error (e, fm, argm) ->
                    pr2
                      (spf "exn Unix_error: %s %s %s\n" (Unix.error_message e)
                         fm argm);
                    raise (UUnix.Unix_error (e, fm, argm))))
          (fun () ->
            !before_exit |> List.iter (fun f -> f ());
            erase_temp_files ()))
(* let _ = if not !Sys.interactive then (main ()) *)<|MERGE_RESOLUTION|>--- conflicted
+++ resolved
@@ -38,10 +38,7 @@
 exception CmdError of Unix.process_status * string
 
 let process_output_to_list2 ?(verbose = false) command =
-<<<<<<< HEAD
-=======
   (* alt: use Cmd.with_open_process_in *)
->>>>>>> 424b2652
   let chan = UUnix.open_process_in command in
   let res = ref ([] : string list) in
   let rec process_otl_aux () =
@@ -123,11 +120,7 @@
           else loop fd
     in
     let fd = UUnix.openfile path [ Unix.O_RDONLY ] 0 in
-<<<<<<< HEAD
-    protect ~finally:(fun () -> Unix.close fd) (fun () -> loop fd)
-=======
     Common.protect ~finally:(fun () -> Unix.close fd) (fun () -> loop fd)
->>>>>>> 424b2652
 
 let write_file ~file s =
   let chan = UStdlib.open_out_bin file in
@@ -270,11 +263,7 @@
 let main_boilerplate f =
   if not !Sys.interactive then
     exn_to_real_unixexit (fun () ->
-<<<<<<< HEAD
-        USys.set_signal USys.sigint
-=======
         USys.set_signal Sys.sigint
->>>>>>> 424b2652
           (Sys.Signal_handle
              (fun _ ->
                pr2 "C-c intercepted, will do some cleaning before exiting";
@@ -286,11 +275,7 @@
                 * The current solution is to not do some wild  try ... with e
                 * by having in the exn handler a case: UnixExit x -> raise ... | e ->
                 *)
-<<<<<<< HEAD
-               USys.set_signal USys.sigint Sys.Signal_default;
-=======
                USys.set_signal Sys.sigint Sys.Signal_default;
->>>>>>> 424b2652
                raise (UnixExit (-1))));
 
         (* The finalize() below makes it tedious to go back from exns when we use
