--- conflicted
+++ resolved
@@ -630,23 +630,7 @@
   | Ok _, _ -> None
   | Error (`Msg e), _ -> raise (Error e)
 
-<<<<<<< HEAD
-let dirty_files ?cwd () =
-=======
-let is_tracked_by_git ?cwd file =
-  let cwd =
-    match cwd with
-    | None -> Some (Fpath.parent file)
-    | Some _ -> cwd
-  in
-  let cmd = (git, cd cwd @ [ "ls-files"; "--error-unmatch"; !!file ]) in
-  match UCmd.status_of_run ~quiet:true cmd with
-  | Ok (`Exited 0) -> true
-  | Ok _ -> false
-  | Error (`Msg e) -> raise (Error e)
-
 let dirty_paths ?cwd () =
->>>>>>> 88c97393
   let cmd =
     (git, cd cwd @ [ "status"; "--porcelain"; "--ignore-submodules" ])
   in
