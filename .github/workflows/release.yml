--- conflicted
+++ resolved
@@ -116,43 +116,20 @@
       - name: Checkout
         uses: actions/checkout@v3
         with:
-<<<<<<< HEAD
           submodules: true
           token: ${{ steps.token.outputs.token }}
-=======
-          name: rule-schema-yaml
-          path: rule_schema_v1.yaml
->>>>>>> 681a2b57
       - name: Upload Schema Files
         id: upload-semgrep-schema-files
         env:
           GITHUB_TOKEN: "${{ steps.token.outputs.token }}"
         run: |
-<<<<<<< HEAD
-          gh release --repo returntocorp/semgrep-interfaces upload ${{ needs.create_release.outputs.VERSION }} cli/src/semgrep/semgrep_interfaces/rule_schema.yaml
-=======
-          gh release --repo returntocorp/semgrep-interfaces upload ${{ steps.get_version.outputs.VERSION }} rule_schema_v1.yaml
->>>>>>> 681a2b57
+          gh release --repo returntocorp/semgrep-interfaces upload ${{ needs.create_release.outputs.VERSION }} cli/src/semgrep/semgrep_interfaces/rule_schema_v1.yaml
       - name: Publish Release Semgrep Interfaces
         id: publish_release_semgrep_interfaces
         env:
           GITHUB_TOKEN: "${{ steps.token.outputs.token }}"
         run: |
           gh release --repo returntocorp/semgrep-interfaces edit ${{ needs.create_release.outputs.VERSION }} --draft=false
-
-  release-schema:
-    name: Create and tag latest Semgrep rule schema
-    runs-on: ubuntu-latest
-    steps:
-      - name: Checkout
-        uses: actions/checkout@v2
-        with:
-          submodules: true
-      - name: Upload artifacts rule schema
-        uses: actions/upload-artifact@v3
-        with:
-          name: rule-schema-yaml
-          path: rule_schema_v1.yaml
 
   release-docker:
     name: Build and push Semgrep Docker image
