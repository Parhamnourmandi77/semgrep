--- conflicted
+++ resolved
@@ -222,14 +222,6 @@
 //Provides: pcre_alloc_string
 //Requires: libpcre
 function pcre_alloc_string(js_string) {
-<<<<<<< HEAD
-  var ptr;
-  const array = libpcre.intArrayFromString(js_string);
-  const length = array.length;
-  ptr = libpcre._malloc(length);
-  libpcre.writeArrayToMemory(array, ptr);
-  return ptr;
-=======
     var ptr;
     const array = libpcre.intArrayFromString(js_string);
     const length = array.length;
@@ -238,7 +230,6 @@
     ptr = libpcre._malloc(length);
     libpcre.writeArrayToMemory(array, ptr);
     return ptr;
->>>>>>> 7cc09cb7
 }
 
 //Provides: pcre_compile_stub_bc
