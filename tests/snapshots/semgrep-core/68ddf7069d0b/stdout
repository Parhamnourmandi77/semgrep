--- All files ---
.gitignore
a/b
dir/a
--- Filtered files ---
<<<<<<< HEAD
Selection events for path /.gitignore:
SEL /.gitignore
Selection events for path /a/b:
ignored at <TEMPORARY FILE PATH>.gitignore, line 1: a/
IGN /a/b
Selection events for path /dir/a:
SEL /dir/a
=======
Selection events for path .gitignore:
SEL .gitignore
Selection events for path a/b:
ignored at <TMP>/<MASKED>/.gitignore, line 1: a/
IGN a/b
Selection events for path dir/a:
SEL dir/a
>>>>>>> 9d9c5e79
<|MERGE_RESOLUTION|>--- conflicted
+++ resolved
@@ -3,20 +3,10 @@
 a/b
 dir/a
 --- Filtered files ---
-<<<<<<< HEAD
-Selection events for path /.gitignore:
-SEL /.gitignore
-Selection events for path /a/b:
-ignored at <TEMPORARY FILE PATH>.gitignore, line 1: a/
-IGN /a/b
-Selection events for path /dir/a:
-SEL /dir/a
-=======
 Selection events for path .gitignore:
 SEL .gitignore
 Selection events for path a/b:
 ignored at <TMP>/<MASKED>/.gitignore, line 1: a/
 IGN a/b
 Selection events for path dir/a:
-SEL dir/a
->>>>>>> 9d9c5e79
+SEL dir/a