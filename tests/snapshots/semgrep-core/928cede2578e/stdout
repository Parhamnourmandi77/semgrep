--- All files ---
.gitignore
dir/ignore-me
dir/ignore-me-not
--- Filtered files ---
<<<<<<< HEAD
Selection events for path /.gitignore:
SEL /.gitignore
Selection events for path /dir/ignore-me:
ignored at <TEMPORARY FILE PATH>.gitignore, line 1: dir/*
IGN /dir/ignore-me
Selection events for path /dir/ignore-me-not:
ignored at <TEMPORARY FILE PATH>.gitignore, line 1: dir/*
de-ignored at <TEMPORARY FILE PATH>.gitignore, line 2: !dir/ignore-me-not
SEL /dir/ignore-me-not
=======
Selection events for path .gitignore:
SEL .gitignore
Selection events for path dir/ignore-me:
ignored at <TMP>/<MASKED>/.gitignore, line 1: dir/*
IGN dir/ignore-me
Selection events for path dir/ignore-me-not:
ignored at <TMP>/<MASKED>/.gitignore, line 1: dir/*
de-ignored at <TMP>/<MASKED>/.gitignore, line 2: !dir/ignore-me-not
SEL dir/ignore-me-not
>>>>>>> 9d9c5e79
<|MERGE_RESOLUTION|>--- conflicted
+++ resolved
@@ -3,17 +3,6 @@
 dir/ignore-me
 dir/ignore-me-not
 --- Filtered files ---
-<<<<<<< HEAD
-Selection events for path /.gitignore:
-SEL /.gitignore
-Selection events for path /dir/ignore-me:
-ignored at <TEMPORARY FILE PATH>.gitignore, line 1: dir/*
-IGN /dir/ignore-me
-Selection events for path /dir/ignore-me-not:
-ignored at <TEMPORARY FILE PATH>.gitignore, line 1: dir/*
-de-ignored at <TEMPORARY FILE PATH>.gitignore, line 2: !dir/ignore-me-not
-SEL /dir/ignore-me-not
-=======
 Selection events for path .gitignore:
 SEL .gitignore
 Selection events for path dir/ignore-me:
@@ -22,5 +11,4 @@
 Selection events for path dir/ignore-me-not:
 ignored at <TMP>/<MASKED>/.gitignore, line 1: dir/*
 de-ignored at <TMP>/<MASKED>/.gitignore, line 2: !dir/ignore-me-not
-SEL dir/ignore-me-not
->>>>>>> 9d9c5e79
+SEL dir/ignore-me-not