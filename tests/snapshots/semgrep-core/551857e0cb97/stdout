--- conflicted
+++ resolved
@@ -3,20 +3,10 @@
 dir/.gitignore
 dir/a
 --- Filtered files ---
-<<<<<<< HEAD
-Selection events for path /a:
-SEL /a
-Selection events for path /dir/.gitignore:
-SEL /dir/.gitignore
-Selection events for path /dir/a:
-ignored at <TEMPORARY FILE PATH>dir/.gitignore, line 1: a
-IGN /dir/a
-=======
 Selection events for path a:
 SEL a
 Selection events for path dir/.gitignore:
 SEL dir/.gitignore
 Selection events for path dir/a:
 ignored at <TMP>/<MASKED>/dir/.gitignore, line 1: a
-IGN dir/a
->>>>>>> 9d9c5e79
+IGN dir/a