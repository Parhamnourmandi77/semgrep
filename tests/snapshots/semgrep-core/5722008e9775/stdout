--- conflicted
+++ resolved
@@ -3,20 +3,10 @@
 dir/ignore-me
 sub/dir/ignore-me-not
 --- Filtered files ---
-<<<<<<< HEAD
-Selection events for path /.gitignore:
-SEL /.gitignore
-Selection events for path /dir/ignore-me:
-ignored at <TEMPORARY FILE PATH>.gitignore, line 1: dir/*
-IGN /dir/ignore-me
-Selection events for path /sub/dir/ignore-me-not:
-SEL /sub/dir/ignore-me-not
-=======
 Selection events for path .gitignore:
 SEL .gitignore
 Selection events for path dir/ignore-me:
 ignored at <TMP>/<MASKED>/.gitignore, line 1: dir/*
 IGN dir/ignore-me
 Selection events for path sub/dir/ignore-me-not:
-SEL sub/dir/ignore-me-not
->>>>>>> 9d9c5e79
+SEL sub/dir/ignore-me-not